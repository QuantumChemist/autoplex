"""Utility functions for training data jobs."""
from __future__ import annotations

<<<<<<< HEAD
import random
import warnings
from typing import TYPE_CHECKING

import numpy as np

if TYPE_CHECKING:
    from pymatgen.core import Structure

import ase.io
import matplotlib.pyplot as plt
=======
# ase imports
import ase.io
import matplotlib.pyplot as plt

# general imports
import numpy as np
>>>>>>> 22da7af3
from ase import Atoms
from ase.calculators.singlepoint import SinglePointCalculator
from ase.io import Trajectory as AseTrajectory
from ase.io import write
<<<<<<< HEAD
from hiphive.structure_generation import generate_mc_rattled_structures
from pymatgen.io.ase import AseAtomsAdaptor
=======
>>>>>>> 22da7af3


def to_ase_trajectory(
    traj_obj, filename: str = "atoms.traj", store_magmoms=False
) -> AseTrajectory:  # adapted from ase
    """
    Convert to an ASE .Trajectory.

    Parameters
    ----------
    filename : str | None
        Name of the file to write the ASE trajectory to.
        If None, no file is written.
    """
    for idx in range(len(traj_obj["atom_positions"])):
        atoms = Atoms(symbols=list(traj_obj["atomic_number"]))  # .atoms.copy()
        atoms.set_positions(traj_obj["atom_positions"][idx])
        atoms.set_cell(traj_obj["cell"][idx])
        atoms.set_pbc("T T T")

        kwargs = {
            "energy": traj_obj["energy"][idx],
            "forces": traj_obj["forces"][idx],
            "stress": traj_obj["stresses"][idx],
        }
        if store_magmoms:
            kwargs["magmom"] = traj_obj.magmoms[idx]

        atoms.calc = SinglePointCalculator(atoms=atoms, **kwargs)
        with AseTrajectory(filename, "a" if idx > 0 else "w", atoms=atoms) as f:
            f.write()

    return AseTrajectory(filename, "r")


<<<<<<< HEAD
def scale_cell(
    structure: Structure,
    volume_scale_factor_range: list[float] | None = None,
    n_structures: int = 10,
    volume_custom_scale_factors: list[float] | None = None,
):
    """
    Take in a pymatgen Structure object and generates stretched or compressed structures.

    Parameters
    ----------
    structure : Structure.
        Pymatgen structures object.
    volume_scale_factor_range : list[float]
        [min, max] of volume scale factors.
    n_structures : int.
        If specified a range, the number of structures to be generated with
        volume distortions equally spaced between min and max.
    volume_custom_scale_factors : list[float]
        Specify explicit scale factors (if range is not specified).
        If None, will default to [0.90, 0.95, 0.98, 0.99, 1.01, 1.02, 1.05, 1.10].

    Returns
    -------
    Response.output.
        Stretched or compressed structures.
    """
    atoms = AseAtomsAdaptor.get_atoms(structure)
    distorted_cells = []

    if volume_scale_factor_range is not None:
        # range is specified
        scale_factors_defined = np.arange(
            volume_scale_factor_range[0],
            volume_scale_factor_range[1]
            + (volume_scale_factor_range[1] - volume_scale_factor_range[0])
            / (n_structures - 1),
            (volume_scale_factor_range[1] - volume_scale_factor_range[0])
            / (n_structures - 1),
        )

        warnings.warn("Generated lattice scale factors within your range", stacklevel=2)

    else:  # range is not specified
        if volume_custom_scale_factors is None:
            # use default scale factors if not specified
            scale_factors_defined = [0.90, 0.95, 0.98, 0.99, 1.01, 1.02, 1.05, 1.10]
            warnings.warn(
                "Using default lattice scale factors of [0.90, 0.95, 0.98, 0.99, 1.01, 1.02, 1.05, 1.10]",
                stacklevel=2,
            )
        else:
            scale_factors_defined = volume_custom_scale_factors
            warnings.warn("Using your custom lattice scale factors", stacklevel=2)

    for scale_factor in scale_factors_defined:
        # make copy of ground state
        cell = atoms.copy()
        # set lattice parameter scale factor
        lattice_scale_factor = scale_factor ** (1 / 3)
        # scale cell volume and atomic positions
        cell.set_cell(lattice_scale_factor * atoms.get_cell(), scale_atoms=True)
        # store scaled cell
        distorted_cells.append(AseAtomsAdaptor.get_structure(cell))
    return distorted_cells


def check_distances(structure: Structure, min_distance: float = 1.5):
    """
    Take in a pymatgen Structure object and checks distances between atoms using minimum image convention.

    Useful after distorting cell angles and rattling to check atoms aren't too close.

    Parameters
    ----------
    structure : Structure.
        Pymatgen structures object.
    min_distance: float
        Minimum separation allowed between any two atoms. Default= 1.5A.

    Returns
    -------
    Response.output.
        "True" if atoms are sufficiently spaced out i.e. all pairwise interatomic distances > min_distance.
    """
    atoms = AseAtomsAdaptor.get_atoms(structure)

    for i in range(len(atoms)):
        indices = [j for j in range(len(atoms)) if j != i]
        distances = atoms.get_distances(i, indices, mic=True)
        for distance in distances:
            if distance < min_distance:
                warnings.warn("Atoms too close.", stacklevel=2)
                return False
    return True


def random_vary_angle(
    structure: Structure,
    min_distance: float = 1.5,
    angle_percentage_scale: float = 10,
    w_angle: list[float] | None = None,
    n_structures: int = 8,
    angle_max_attempts: int = 1000,
):
    """
    Take in a pymatgen Structure object and generates angle-distorted structures.

    Parameters
    ----------
    structure : Structure.
        Pymatgen structures object.
    min_distance: float
        Minimum separation allowed between atoms. Default= 1.5A.
    angle_percentage_scale: float
        Angle scaling factor.
        Default= 10 will randomly distort angles by +-10% of original value.
    w_angle: list[float]
        List of angle indices to be changed i.e. 0=alpha, 1=beta, 2=gamma.
        Default= [0, 1, 2].
    n_structures: int.
        Number of angle-distorted structures to generate.
    angle_max_attempts: int.
        Maximum number of attempts to distort structure before aborting.
        Default=1000.

    Returns
    -------
    Response.output.
        Angle-distorted structures.
    """
    atoms = AseAtomsAdaptor.get_atoms(structure)
    distorted_angle_cells = []
    generated_structures = 0  # counter to keep track of generated structures

    if w_angle is None:
        w_angle = [0, 1, 2]

    while generated_structures < n_structures:
        attempts = 0
        # make copy of ground state
        atoms_copy = atoms.copy()

        # stretch lattice parameters by 3% before changing angles
        # helps atoms to not be too close
        distorted_cells = scale_cell(
            AseAtomsAdaptor.get_structure(atoms_copy),
            volume_custom_scale_factors=[1.03],
        )

        distorted_cells = AseAtomsAdaptor.get_atoms(distorted_cells[0])

        # getting stretched cell out of array
        newcell = distorted_cells.cell.cellpar()

        # current angles
        alpha = atoms_copy.cell.cellpar()[3]
        beta = atoms_copy.cell.cellpar()[4]
        gamma = atoms_copy.cell.cellpar()[5]

        # convert angle distortion scale
        angle_percentage_scale = angle_percentage_scale / 100
        min_scale = 1 - angle_percentage_scale
        max_scale = 1 + angle_percentage_scale

        while attempts < angle_max_attempts:
            attempts += 1
            # new random angles within +-10% (default) of current angle
            new_alpha = random.randint(int(alpha * min_scale), int(alpha * max_scale))
            new_beta = random.randint(int(beta * min_scale), int(beta * max_scale))
            new_gamma = random.randint(int(gamma * min_scale), int(gamma * max_scale))

            newvalues = [new_alpha, new_beta, new_gamma]

            for wang, newv in zip(w_angle, newvalues):
                newcell[wang + 3] = newv

            # converting newcell back into an Atoms object so future functions work
            # scaling atoms to new distorted cell
            atoms_copy.set_cell(newcell, scale_atoms=True)

            # if successful structure generated, i.e. atoms are not too close, then break loop
            if check_distances(AseAtomsAdaptor.get_structure(atoms_copy), min_distance):
                # store scaled cell
                distorted_angle_cells.append(AseAtomsAdaptor.get_structure(atoms_copy))
                generated_structures += 1
                break  # break the inner loop if successful
        else:
            raise RuntimeError(
                "Maximum attempts (1000) reached without distorting angles successfully."
            )

    return distorted_angle_cells


def std_rattle(
    structure: Structure,
    n_structures: int = 5,
    rattle_std: float = 0.01,
    rattle_seed: int = 42,
):
    """
    Take in a pymatgen Structure object and generates rattled structures.

    Uses standard ASE rattle.

    Parameters
    ----------
    structure : Structure.
        Pymatgen structures object.
    n_structures: int.
        Number of rattled structures to generate.
    rattle_std: float.
        Rattle amplitude (standard deviation in normal distribution). Default=0.01.
    rattle_seed: int.
        Seed for setting up NumPy random state from which random numbers are generated. Default= 42.

    Returns
    -------
    Response.output.
        Rattled structures.
    """
    atoms = AseAtomsAdaptor.get_atoms(structure)
    rattled_xtals = []
    for i in range(n_structures):
        if i == 0:
            copy = atoms.copy()
            copy.rattle(stdev=rattle_std, seed=rattle_seed)
            rattled_xtals.append(AseAtomsAdaptor.get_structure(copy))
        if i > 0:
            rattle_seed = rattle_seed + 1
            copy = atoms.copy()
            copy.rattle(stdev=rattle_std, seed=rattle_seed)
            rattled_xtals.append(AseAtomsAdaptor.get_structure(copy))
    return rattled_xtals


def mc_rattle(
    structure: Structure,
    n_structures: int = 5,
    rattle_std: float = 0.003,
    min_distance: float = 1.5,
    rattle_seed: int = 42,
    rattle_mc_n_iter: int = 10,
):
    """
    Take in a pymatgen Structure object and generates rattled structures.

    Randomly draws displacements with a MC trial step that penalises displacements leading to very small interatomic
    distances.
    Displacements generated will roughly be n_iter**0.5 * rattle_std for small values of n_iter.
    See https://hiphive.materialsmodeling.org/moduleref/structures.html?highlight=generate_mc_rattled_structures for
    more details.

    Parameters
    ----------
    structure : Structure.
        Pymatgen structures object.
    n_structures: int.
        Number of rattled structures to generate.
    rattle_std: float.
        Rattle amplitude (standard deviation in normal distribution). N.B. this value is not connected to the final
        average displacement for the structures. Default= 0.003.
    min_distance: float.
        Minimum separation of any two atoms in the rattled structures. Used for computing the probability for each
        rattle move. Default= 1.5A.
    rattle_seed: int.
        Seed for setting up NumPy random state from which random numbers are generated. Default= 42.
    rattle_mc_n_iter: int.
        Number of Monte Carlo iterations. Larger number of iterations will generate larger displacements. Default=10.

    Returns
    -------
    Response.output.
        Monte-Carlo rattled structures.
    """
    atoms = AseAtomsAdaptor.get_atoms(structure)
    mc_rattle = generate_mc_rattled_structures(
        atoms=atoms,
        n_structures=n_structures,
        rattle_std=rattle_std,
        d_min=min_distance,
        seed=rattle_seed,
        n_iter=rattle_mc_n_iter,
    )
    return [AseAtomsAdaptor.get_structure(xtal) for xtal in mc_rattle]


=======
>>>>>>> 22da7af3
def rms_dict(x_ref, x_pred):
    """
    Take two datasets of the same shape and returns a dictionary containing RMS error data.

    Parameters
    ----------
    x_ref:
        Reference data
    x_pred:
        Predicted data

    """
    x_ref = np.array(x_ref)
    x_pred = np.array(x_pred)

    if np.shape(x_pred) != np.shape(x_ref):
        raise ValueError("WARNING: not matching shapes in rms")

    error_2 = (x_ref - x_pred) ** 2

    average = np.sqrt(np.average(error_2))
    std_ = np.sqrt(np.var(error_2))

    return {"rmse": average, "std": std_}


def sort_outlier_energy(in_file, out_file, criteria: float = 0.0005):
    """
    Sort data outliers per energy criteria and write them into files.

    Parameters
    ----------
    in_file:
        Reference file (e.g. DFT).
    out_file:
        MLIP generated data file.

    """
    # read files
    in_atoms = ase.io.read(in_file, ":")
    for atoms in in_atoms:
        kwargs = {
            "energy": atoms.info["REF_energy"],
        }
        atoms.calc = SinglePointCalculator(atoms=atoms, **kwargs)
    out_atoms = ase.io.read(out_file, ":")

    atoms_in = []
    atoms_out = []
    outliers = []

    for at_in, at_out in zip(in_atoms[:-1], out_atoms):
        en_in = at_in.get_potential_energy() / len(at_in.get_chemical_symbols())
        en_out = at_out.get_potential_energy() / len(at_out.get_chemical_symbols())
        en_error = rms_dict(en_in, en_out)
        if abs(en_error["rmse"]) < criteria:
            atoms_in.append(at_in)
            atoms_out.append(at_out)
        else:
            outliers.append(at_in)

    write("sorted_in_energy.extxyz", atoms_in, append=True)
    write("sorted_out_energy.extxyz", atoms_out, append=True)
    write("outliers_energy.extxyz", outliers, append=True)


def sort_outlier_forces(in_file, out_file, symbol="Si", criteria: float = 0.1):
    """
    Sort data outliers per force criteria and write them into files.

    Parameters
    ----------
    in_file:
        Reference file (e.g. DFT).
    out_file:
        MLIP generated data file.

    """
    # read files
    in_atoms = ase.io.read(in_file, ":")
    for atoms in in_atoms[:-1]:
        kwargs = {
            "forces": atoms.arrays["REF_forces"],
        }
        atoms.calc = SinglePointCalculator(atoms=atoms, **kwargs)
    out_atoms = ase.io.read(out_file, ":")
    atoms_in = []
    atoms_out = []
    outliers = []
    # extract data for only one species
    for at_in, at_out in zip(in_atoms[:-1], out_atoms):
        # get the symbols
        sym_all = at_in.get_chemical_symbols()
        # add force for each atom
        force_error = []
        for j, sym in enumerate(sym_all):
            if sym in symbol:
                in_force = at_in.get_forces()[j]
                out_force = at_out.arrays["force"][j]
                rms = rms_dict(in_force, out_force)
                force_error.append(rms["rmse"])
        if not any(np.any(array > criteria) for array in force_error):
            atoms_in.append(at_in)
            atoms_out.append(at_out)
        else:
            outliers.append(at_in)

    write("sorted_in_force.extxyz", atoms_in, append=True)
    write("sorted_out_force.extxyz", atoms_out, append=True)
    write("outliers_force.extxyz", outliers, append=True)


# copied from libatoms GAP tutorial page and adapted accordingly
def energy_plot(in_file, out_file, ax, title="Plot of energy"):
    """
    Plot the distribution of energy per atom on the output vs the input.

    Parameters
    ----------
    in_file:
        Reference file (e.g. DFT).
    out_file:
        MLIP generated data file.
    ax:
        Panel position in plt.subplots.
    title:
        Title of the plot.

    """
    # read files
    in_atoms = ase.io.read(in_file, ":")
    for atoms in in_atoms:
        kwargs = {
            "energy": atoms.info["REF_energy"],
        }
        atoms.calc = SinglePointCalculator(atoms=atoms, **kwargs)
    out_atoms = ase.io.read(out_file, ":")
    # list energies
    ener_in = [
        at.get_potential_energy() / len(at.get_chemical_symbols()) for at in in_atoms
    ]
    ener_out = [
        at.get_potential_energy() / len(at.get_chemical_symbols()) for at in out_atoms
    ]
    # scatter plot of the data
    ax.scatter(ener_in, ener_out)
    # get the appropriate limits for the plot
    for_limits = np.array(ener_in + ener_out)
    elim = (for_limits.min() - 0.01, for_limits.max() + 0.01)
    ax.set_xlim(elim)
    ax.set_ylim(elim)
    # add line of slope 1 for reference
    ax.plot(elim, elim, c="k")
    # set labels
    ax.set_ylabel("energy by GAP / eV")
    ax.set_xlabel("energy by DFT / eV")
    # set title
    ax.set_title(title)
    # add text about RMSE
    _rms = rms_dict(ener_in, ener_out)
    rmse_text = (
        "RMSE:\n"
        + str(np.round(_rms["rmse"], 3))
        + " +- "
        + str(np.round(_rms["std"], 3))
        + "eV/atom"
    )
    ax.text(
        0.9,
        0.1,
        rmse_text,
        transform=ax.transAxes,
        fontsize="large",
        horizontalalignment="right",
        verticalalignment="bottom",
    )


def force_plot(
    in_file, out_file, ax, symbol="Si", title="Plot of force"
):  # make general symbol
    """
    Plot the distribution of force components per atom on the output vs the input.

    Only plots for the given atom type(s).

    Parameters
    ----------
    in_file:
        Reference file (e.g. DFT).
    out_file:
        MLIP generated data file.
    ax:
        Panel position in plt.subplots.
    symbol:
        Chemical symbol.
    title:
        Title of the plot.

    """
    in_atoms = ase.io.read(in_file, ":")
    for atoms in in_atoms[:-1]:
        kwargs = {
            "forces": atoms.arrays["REF_forces"],
        }
        atoms.calc = SinglePointCalculator(atoms=atoms, **kwargs)
    out_atoms = ase.io.read(out_file, ":")
    # extract data for only one species
    in_force, out_force = [], []
    for at_in, at_out in zip(in_atoms[:-1], out_atoms):
        # get the symbols
        sym_all = at_in.get_chemical_symbols()
        # add force for each atom
        for j, sym in enumerate(sym_all):
            if sym in symbol:
                in_force.append(at_in.get_forces()[j])
                # out_force.append(at_out.get_forces()[j]) \
                out_force.append(
                    at_out.arrays["force"][j]
                )  # because QUIP and ASE use different names
    # convert to np arrays, much easier to work with
    # in_force = np.array(in_force)
    # out_force = np.array(out_force)
    # scatter plot of the data
    ax.scatter(in_force, out_force)
    # get the appropriate limits for the plot
    for_limits = np.array(in_force + out_force)
    flim = (for_limits.min() - 1, for_limits.max() + 1)
    ax.set_xlim(flim)
    ax.set_ylim(flim)
    # add line of
    ax.plot(flim, flim, c="k")
    # set labels
    ax.set_ylabel("force by GAP / (eV/Å)")
    ax.set_xlabel("force by DFT / (eV/Å)")
    # set title
    ax.set_title(title)
    # add text about RMSE
    _rms = rms_dict(in_force, out_force)
    rmse_text = (
        "RMSE:\n"
        + str(np.round(_rms["rmse"], 3))
        + " +- "
        + str(np.round(_rms["std"], 3))
        + "eV/Å"
    )
    ax.text(
        0.9,
        0.1,
        rmse_text,
        transform=ax.transAxes,
        fontsize="large",
        horizontalalignment="right",
        verticalalignment="bottom",
    )


def plot_energy_forces(title: str, energy_limit: float, force_limit: float):
    """
    Plot energy and forces of the data.

    Parameters
    ----------
    title:
        Title of the plot.


    """
    fig, ax_list = plt.subplots(nrows=3, ncols=2, gridspec_kw={"hspace": 0.3})
    fig.set_size_inches(15, 20)
    ax_list = ax_list.flat[:]

    sort_outlier_energy("train.extxyz", "quip_train.extxyz", energy_limit)
    sort_outlier_energy("test.extxyz", "quip_test.extxyz", energy_limit)
    sort_outlier_forces("train.extxyz", "quip_train.extxyz", "Si", force_limit)
    sort_outlier_forces("test.extxyz", "quip_test.extxyz", "Si", force_limit)

    energy_plot(
        "train.extxyz", "quip_train.extxyz", ax_list[0], "Energy on training data"
    )
    force_plot(
        "train.extxyz",
        "quip_train.extxyz",
        ax_list[1],
        "Si",
        "Force on training data - Si",
    )
    energy_plot("test.extxyz", "quip_test.extxyz", ax_list[2], "Energy on test data")
    force_plot(
        "test.extxyz", "quip_test.extxyz", ax_list[3], "Si", "Force on test data - Si"
    )
    energy_plot(
        "sorted_in_energy.extxyz",
        "sorted_out_energy.extxyz",
        ax_list[4],
        "Energy on sorted data",
    )
    force_plot(
        "sorted_in_energy.extxyz",
        "sorted_out_energy.extxyz",
        ax_list[5],
        "Si",
        "Force on sorted data - Si",
    )
    energy_plot(
        "sorted_in_force.extxyz",
        "sorted_out_force.extxyz",
        ax_list[4],
        "Energy on sorted data",
    )
    force_plot(
        "sorted_in_force.extxyz",
        "sorted_out_force.extxyz",
        ax_list[5],
        "Si",
        "Force on sorted data - Si",
    )

    fig.suptitle(title, fontsize=16)

    plt.savefig("energy_forces.eps", format="eps")
    plt.savefig("energy_forces.png")
    plt.show()<|MERGE_RESOLUTION|>--- conflicted
+++ resolved
@@ -1,7 +1,6 @@
 """Utility functions for training data jobs."""
 from __future__ import annotations
 
-<<<<<<< HEAD
 import random
 import warnings
 from typing import TYPE_CHECKING
@@ -13,23 +12,12 @@
 
 import ase.io
 import matplotlib.pyplot as plt
-=======
-# ase imports
-import ase.io
-import matplotlib.pyplot as plt
-
-# general imports
-import numpy as np
->>>>>>> 22da7af3
 from ase import Atoms
 from ase.calculators.singlepoint import SinglePointCalculator
 from ase.io import Trajectory as AseTrajectory
 from ase.io import write
-<<<<<<< HEAD
 from hiphive.structure_generation import generate_mc_rattled_structures
 from pymatgen.io.ase import AseAtomsAdaptor
-=======
->>>>>>> 22da7af3
 
 
 def to_ase_trajectory(
@@ -65,7 +53,6 @@
     return AseTrajectory(filename, "r")
 
 
-<<<<<<< HEAD
 def scale_cell(
     structure: Structure,
     volume_scale_factor_range: list[float] | None = None,
@@ -354,8 +341,7 @@
     return [AseAtomsAdaptor.get_structure(xtal) for xtal in mc_rattle]
 
 
-=======
->>>>>>> 22da7af3
+
 def rms_dict(x_ref, x_pred):
     """
     Take two datasets of the same shape and returns a dictionary containing RMS error data.
