"""Jobs to create training data for ML potentials."""
from __future__ import annotations

from typing import TYPE_CHECKING

if TYPE_CHECKING:
    from emmet.core.math import Matrix3D

import pickle
from itertools import chain

import matplotlib.pyplot as plt
import numpy as np
from ase.constraints import voigt_6_to_full_3x3_stress
from ase.io import read, write
from jobflow.core.job import job
from phonopy.structure.cells import get_supercell
from pymatgen.core import Structure
from pymatgen.io.phonopy import get_phonopy_structure, get_pmg_structure

from autoplex.data.common.utils import (
    mc_rattle,
    random_vary_angle,
    scale_cell,
    std_rattle,
    to_ase_trajectory,
)


@job
def convert_to_extxyz(job_output, pkl_file, config_type, factor):
    """
    Convert data and write extxyt file.

    Parameters
    ----------
    job_output:
        the (static) job output object.
    pkl_file:
        a pickle file.
    config_type: str
            configuration type of the data.
    factor: str
            string of factor to resize cell parameters.

    """
    with open(pkl_file, "rb") as file:
        traj_obj = pickle.load(file)  # job_output.dir_name +
    # ForceFieldTaskDocument.from_ase_compatible_result() has no attribute dir_name implemented
    data = to_ase_trajectory(traj_obj=traj_obj)
    data[-1].write("tmp.xyz")
    file = read("tmp.xyz", index=":")
    for i in file:
        virial_list = -voigt_6_to_full_3x3_stress(i.get_stress()) * i.get_volume()
        i.info["REF_virial"] = " ".join(map(str, virial_list.flatten()))
        del i.calc.results["stress"]
        i.arrays["REF_forces"] = i.calc.results["forces"]
        del i.calc.results["forces"]
        i.info["REF_energy"] = i.calc.results["energy"]
        del i.calc.results["energy"]
        i.info["config_type"] = config_type
        i.pbc = True
    write("ref_" + factor + ".extxyz", file, append=True)


@job
def plot_force_distribution(
    cell_factor_sequence: list[float],
    x_min: int = 0,
    x_max: int = 5,
    bin_width: float = 0.125,
):
    """
    Plotter for the force distribution.

    Parameters
    ----------
    cell_factor_sequence: list[float]
        list of factor to resize cell parameters.
    x_min: int
        minimum value for the plot x-axis.
    x_max: int
        maximum value for the plot x-axis.
    bin_width: float
        width of the plot bins.

    """
    plt.xlabel("Forces")
    plt.ylabel("Count")
    bins = np.arange(x_min, x_max + bin_width, bin_width)
    plot_total = []
    for cell_factor in cell_factor_sequence:
        plot_data = []
        with open("ref_" + str(cell_factor).replace(".", "") + ".extxyz") as file:
            for line in file:
                # Split the line into columns
                columns = line.split()

                # Check if the line has exactly 10 columns
                if len(columns) == 10:
                    # Extract the last three columns
                    data = columns[-3:]
                    norm_data = np.linalg.norm(data, axis=-1)
                    plot_data.append(norm_data)

        plt.hist(plot_data, bins=bins, edgecolor="black")
        plt.title(f"Data for factor {cell_factor}")

        plt.savefig("Data_factor_" + str(cell_factor).replace(".", "") + ".png")
        plt.show()

        plot_total += plot_data
    plt.hist(plot_total, bins=bins, edgecolor="black")
    plt.title("Data")

    plt.savefig("Total_data.png")
    plt.show()


@job
def get_supercell_job(structure: Structure, supercell_matrix: Matrix3D):
    """
    Create a job to get the supercell.

    Parameters
    ----------
    structure: Structure
        pymatgen structure object.
    supercell_matrix: Matrix3D
        The matrix to generate the supercell.

    Returns
    -------
    supercell: Structure
        pymatgen structure object.

    """
    supercell = get_supercell(
        unitcell=get_phonopy_structure(structure), supercell_matrix=supercell_matrix
    )
    return get_pmg_structure(supercell)


@job
def generate_randomized_structures(
    structure: Structure,
    distort_type: int = 0,
    n_structures: int = 10,
    volume_scale_factor_range: list[float] | None = None,
    volume_custom_scale_factors: list[float] | None = None,
    min_distance: float = 1.5,
    angle_percentage_scale: float = 10,
    angle_max_attempts: int = 1000,
    rattle_type: int = 0,
    rattle_std: float = 0.01,
    rattle_seed: int = 42,
    rattle_mc_n_iter: int = 10,
    w_angle: list[float] | None = None,
):
    """
    Take in a pymatgen Structure object and generates angle/volume distorted + rattled structures.

    Parameters
    ----------
    structure : Structure.
        Pymatgen structures object.
    distort_type : int.
        0- volume distortion, 1- angle distortion, 2- volume and angle distortion. Default=0.
    n_structures : int.
        Total number of distorted structures to be generated.
        Must be provided if distorting volume without specifying a range, or if distorting angles.
        Default=10.
    volume_scale_factor_range : list[float]
        [min, max] of volume scale factors.
        e.g. [0.90, 1.10] will distort volume +-10%.
    volume_custom_scale_factors : list[float]
        Specify explicit scale factors (if range is not specified).
        If None, will default to [0.90, 0.95, 0.98, 0.99, 1.01, 1.02, 1.05, 1.10].
    min_distance: float
        Minimum separation allowed between any two atoms.
        Default= 1.5A.
    angle_percentage_scale: float
        Angle scaling factor.
        Default= 10 will randomly distort angles by +-10% of original value.
    angle_max_attempts: int.
        Maximum number of attempts to distort structure before aborting.
        Default=1000.
    w_angle: list[float]
        List of angle indices to be changed i.e. 0=alpha, 1=beta, 2=gamma.
        Default= [0, 1, 2].
    rattle_type: int.
        0- standard rattling, 1- Monte-Carlo rattling. Default=0.
    rattle_std: float.
        Rattle amplitude (standard deviation in normal distribution).
        Default=0.01.
        Note that for MC rattling, displacements generated will roughly be
        rattle_mc_n_iter**0.5 * rattle_std for small values of n_iter.
    rattle_seed: int.
        Seed for setting up NumPy random state from which random numbers are generated.
        Default=42.
    rattle_mc_n_iter: int.
        Number of Monte Carlo iterations.
        Larger number of iterations will generate larger displacements.
        Default=10.

    Returns
    -------
    Response.output.
        Volume or angle-distorted structures with rattled atoms.
    """
    # distort cells by volume or angle
    if distort_type == 0:
        distorted_cells = scale_cell(
            structure=structure,
            volume_scale_factor_range=volume_scale_factor_range,
            n_structures=n_structures,
            volume_custom_scale_factors=volume_custom_scale_factors,
        )
    elif distort_type == 1:
        distorted_cells = random_vary_angle(
            structure=Structure,
            min_distance=min_distance,
            angle_percentage_scale=angle_percentage_scale,
            w_angle=w_angle,
            n_structures=n_structures,
            angle_max_attempts=angle_max_attempts,
        )
    elif distort_type == 2:
        initial_distorted_cells = scale_cell(
            structure=structure,
            volume_scale_factor_range=volume_scale_factor_range,
            n_structures=n_structures,
            volume_custom_scale_factors=volume_custom_scale_factors,
        )
        distorted_cells = []
        for cell in initial_distorted_cells:
            distorted_cell = random_vary_angle(
                structure=cell,
                min_distance=min_distance,
                angle_percentage_scale=angle_percentage_scale,
                w_angle=w_angle,
                n_structures=1,
                angle_max_attempts=angle_max_attempts,
            )
            distorted_cells.append(distorted_cell)
    else:
        raise TypeError("distort_type is not recognised")

    # rattle cells by standard or mc
    rattled_cells = (
        [
            std_rattle(
                structure=cell,
                n_structures=1,
                rattle_std=rattle_std,
                rattle_seed=rattle_seed,
            )
            for cell in distorted_cells
        ]
        if rattle_type == 0
        else [
            mc_rattle(
                structure=cell,
                n_structures=1,
                rattle_std=rattle_std,
                min_distance=min_distance,
                rattle_seed=rattle_seed,
                rattle_mc_n_iter=rattle_mc_n_iter,
            )
            for cell in distorted_cells
        ]
        if rattle_type == 1
        else None
    )

    if rattled_cells is None:
        raise TypeError("rattle_type is not recognized")
<<<<<<< HEAD
=======


>>>>>>> 699784ae
    return list(chain.from_iterable(rattled_cells))<|MERGE_RESOLUTION|>--- conflicted
+++ resolved
@@ -275,9 +275,5 @@
 
     if rattled_cells is None:
         raise TypeError("rattle_type is not recognized")
-<<<<<<< HEAD
-=======
-
-
->>>>>>> 699784ae
+
     return list(chain.from_iterable(rattled_cells))