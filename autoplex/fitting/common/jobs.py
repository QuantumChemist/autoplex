--- conflicted
+++ resolved
@@ -52,13 +52,9 @@
         optional dictionary with parameters for gap fitting.
     mlip_type: str
         Choose one specific MLIP type:
-<<<<<<< HEAD
         'GAP' | 'ACE' | 'Nequip' | 'M3GNet' | 'MACE'
-=======
-        'GAP' | 'SNAP' | 'ACE' | 'Nequip' | 'Allegro' | 'MACE'
     regularization: bool
         For using sigma regularization.
->>>>>>> 2d59ae1b
     HPO: bool
         call hyperparameter optimization (HPO) or not
     """
