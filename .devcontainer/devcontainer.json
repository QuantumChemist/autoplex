--- conflicted
+++ resolved
@@ -1,11 +1,7 @@
 {
   "name": "DeveloperEnv",
-<<<<<<< HEAD
-  "image": "ghcr.io/autoatml/autoplex/autoplex-python-3.10:0.1.1",
+  "image": "ghcr.io/autoatml/autoplex/autoplex-python-3.10:v0.1.2",
   "initializeCommand": "docker system prune --all --force",
-=======
-  "image": "ghcr.io/autoatml/autoplex/autoplex-python-3.10:v0.1.2",
->>>>>>> 054b22d3
   "hostRequirements": {
    "cpus": 4,
    "memory": "16gb",
