{
  "name": "DeveloperEnv",
<<<<<<< HEAD
  "image": "ghcr.io/autoatml/autoplex/autoplex-python-3.10:0.0.9",
  "initializeCommand": "docker system prune --all --force",
=======
  "image": "ghcr.io/autoatml/autoplex/autoplex-python-3.10:0.1.0",
>>>>>>> 5a647c99
  "hostRequirements": {
   "cpus": 4,
   "memory": "16gb",
   "storage": "32gb"
  },
  "customizations": {
    "vscode": {
      "extensions": [
        "ms-python.python",
        "ms-azuretools.vscode-docker"]
    },
  },
  "postCreateCommand": "pip cache purge && uv pip install --prerelease=allow -e .[strict,docs] && uv pip install ase==3.23.0 && pre-commit install",
}<|MERGE_RESOLUTION|>--- conflicted
+++ resolved
@@ -1,11 +1,7 @@
 {
   "name": "DeveloperEnv",
-<<<<<<< HEAD
-  "image": "ghcr.io/autoatml/autoplex/autoplex-python-3.10:0.0.9",
+  "image": "ghcr.io/autoatml/autoplex/autoplex-python-3.10:0.1.0",
   "initializeCommand": "docker system prune --all --force",
-=======
-  "image": "ghcr.io/autoatml/autoplex/autoplex-python-3.10:0.1.0",
->>>>>>> 5a647c99
   "hostRequirements": {
    "cpus": 4,
    "memory": "16gb",
