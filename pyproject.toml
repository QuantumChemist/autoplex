--- conflicted
+++ resolved
@@ -31,11 +31,8 @@
      #"quippy-ase==0.9.14",
      "numpy",
      "typing",
-<<<<<<< HEAD
      "nequip",
-=======
      "hiphive",
->>>>>>> 2d59ae1b
 ]
 
 [tool.setuptools.packages.find]
