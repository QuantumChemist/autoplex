--- conflicted
+++ resolved
@@ -70,14 +70,9 @@
     "jobflow-remote==0.1.5"
 ]
 strict = [
-<<<<<<< HEAD
-     "pymatgen==2024.10.3", #?
-     "atomate2[strict]==0.0.18",
      "calorine==3.0",
-=======
      "pymatgen==2024.11.13", #?
      "atomate2[strict]==0.0.19",
->>>>>>> 9a8e9a7a
      "matgl==1.1.3",
      "quippy-ase==0.9.14; python_version < '3.12'",
      "torch==2.2.1",
