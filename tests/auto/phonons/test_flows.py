import os
import pytest
from monty.serialization import loadfn
from atomate2.common.schemas.phonons import PhononBSDOSDoc
from pymatgen.core.structure import Structure
from autoplex.auto.phonons.flows import (
    CompleteDFTvsMLBenchmarkWorkflow,
    CompleteDFTvsMLBenchmarkWorkflowMPSettings,
    IterativeCompleteDFTvsMLBenchmarkWorkflow)
from jobflow import run_locally

os.environ["OMP_NUM_THREADS"] = "1"


@pytest.fixture(scope="class")
def ref_paths():
    return {
        "dft tight relax_test": "dft_ml_data_generation/tight_relax_1/",
        "dft tight relax 1_test": "dft_ml_data_generation/tight_relax_1/",
        "dft tight relax 2_test": "dft_ml_data_generation/tight_relax_2/",
        "dft static_test": "dft_ml_data_generation/static/",
        "Cl-stat_iso_atom": "Cl_iso_atoms/Cl-statisoatom/",
        "Li-stat_iso_atom": "Li_iso_atoms/Li-statisoatom/",
        "dft phonon static 1/2_test": "dft_ml_data_generation/phonon_static_1/",
        "dft phonon static 2/2_test": "dft_ml_data_generation/phonon_static_2/",
        "dft rattle static 1/12_test": "dft_ml_data_generation/rand_static_1/",
        "dft rattle static 2/12_test": "dft_ml_data_generation/rand_static_2/",
        "dft rattle static 3/12_test": "dft_ml_data_generation/rand_static_3/",
        "dft rattle static 4/12_test": "dft_ml_data_generation/rand_static_4/",
        "dft rattle static 5/12_test": "dft_ml_data_generation/rand_static_5/",
        "dft rattle static 6/12_test": "dft_ml_data_generation/rand_static_6/",
        "dft rattle static 7/12_test": "dft_ml_data_generation/rand_static_7/",
        "dft rattle static 8/12_test": "dft_ml_data_generation/rand_static_8/",
        "dft rattle static 9/12_test": "dft_ml_data_generation/rand_static_9/",
        "dft rattle static 10/12_test": "dft_ml_data_generation/rand_static_10/",
        "dft rattle static 11/12_test": "dft_ml_data_generation/rand_static_11/",
        "dft rattle static 12/12_test": "dft_ml_data_generation/rand_static_12/",
        "dft tight relax_mp-22905": "dft_ml_data_generation/tight_relax_1/",
        "dft tight relax 1_mp-22905": "dft_ml_data_generation/tight_relax_1/",
        "dft tight relax 2_mp-22905": "dft_ml_data_generation/tight_relax_2/",
        "dft static_mp-22905": "dft_ml_data_generation/static/",
        "dft phonon static 1/2_mp-22905": "dft_ml_data_generation/phonon_static_1/",
        "dft phonon static 2/2_mp-22905": "dft_ml_data_generation/phonon_static_2/",
        "dft rattle static 1/12_mp-22905": "dft_ml_data_generation/rand_static_1/",
        "dft rattle static 2/12_mp-22905": "dft_ml_data_generation/rand_static_2/",
        "dft rattle static 3/12_mp-22905": "dft_ml_data_generation/rand_static_3/",
        "dft rattle static 4/12_mp-22905": "dft_ml_data_generation/rand_static_4/",
        "dft rattle static 5/12_mp-22905": "dft_ml_data_generation/rand_static_5/",
        "dft rattle static 6/12_mp-22905": "dft_ml_data_generation/rand_static_6/",
        "dft rattle static 7/12_mp-22905": "dft_ml_data_generation/rand_static_7/",
        "dft rattle static 8/12_mp-22905": "dft_ml_data_generation/rand_static_8/",
        "dft rattle static 9/12_mp-22905": "dft_ml_data_generation/rand_static_9/",
        "dft rattle static 10/12_mp-22905": "dft_ml_data_generation/rand_static_10/",
        "dft rattle static 11/12_mp-22905": "dft_ml_data_generation/rand_static_11/",
        "dft rattle static 12/12_mp-22905": "dft_ml_data_generation/rand_static_12/",

    }


@pytest.fixture(scope="class")
def ref_paths_mpid():
    return {
        "dft tight relax_mp-22905": "dft_ml_data_generation/tight_relax_1/",
        "dft tight relax 1_mp-22905": "dft_ml_data_generation/tight_relax_1/",
        "dft tight relax 2_mp-22905": "dft_ml_data_generation/tight_relax_2/",
        "dft static_mp-22905": "dft_ml_data_generation/static/",
        "Cl-stat_iso_atom": "Cl_iso_atoms/Cl-statisoatom/",
        "Li-stat_iso_atom": "Li_iso_atoms/Li-statisoatom/",
        "dft phonon static 1/2_mp-22905": "dft_ml_data_generation/phonon_static_1/",
        "dft phonon static 2/2_mp-22905": "dft_ml_data_generation/phonon_static_2/",
        "dft rattle static 1/12_mp-22905": "dft_ml_data_generation/rand_static_1/",
        "dft rattle static 2/12_mp-22905": "dft_ml_data_generation/rand_static_2/",
        "dft rattle static 3/12_mp-22905": "dft_ml_data_generation/rand_static_3/",
        "dft rattle static 4/12_mp-22905": "dft_ml_data_generation/rand_static_4/",
        "dft rattle static 5/12_mp-22905": "dft_ml_data_generation/rand_static_5/",
        "dft rattle static 6/12_mp-22905": "dft_ml_data_generation/rand_static_6/",
        "dft rattle static 7/12_mp-22905": "dft_ml_data_generation/rand_static_7/",
        "dft rattle static 8/12_mp-22905": "dft_ml_data_generation/rand_static_8/",
        "dft rattle static 9/12_mp-22905": "dft_ml_data_generation/rand_static_9/",
        "dft rattle static 10/12_mp-22905": "dft_ml_data_generation/rand_static_10/",
        "dft rattle static 11/12_mp-22905": "dft_ml_data_generation/rand_static_11/",
        "dft rattle static 12/12_mp-22905": "dft_ml_data_generation/rand_static_12/",
    }


@pytest.fixture(scope="class")
def fake_run_vasp_kwargs():
    return {
        "dft tight relax_test": {"incar_settings": ["NSW"]},
        "dft tight relax 1_test": {"incar_settings": ["NSW"]},
        "dft tight relax 2_test": {"incar_settings": ["NSW"]},
        "dft phonon static 1/2_test": {"incar_settings": ["NSW", "ISMEAR"]},
        "dft phonon static 2/2_test": {"incar_settings": ["NSW", "ISMEAR"]},
        "dft rattle static 1/12_test": {
            "incar_settings": ["NSW", "ISMEAR"],
            "check_inputs": ["incar", "potcar"],
        },
        "dft rattle static 2/12_test": {
            "incar_settings": ["NSW", "ISMEAR"],
            "check_inputs": ["incar", "potcar"],
        },
        "dft rattle static 3/12_test": {
            "incar_settings": ["NSW", "ISMEAR"],
            "check_inputs": ["incar", "potcar"],
        },
        "dft rattle static 4/12_test": {
            "incar_settings": ["NSW", "ISMEAR"],
            "check_inputs": ["incar", "potcar"],
        },
        "dft rattle static 5/12_test": {
            "incar_settings": ["NSW", "ISMEAR"],
            "check_inputs": ["incar", "potcar"],
        },
        "dft rattle static 6/12_test": {
            "incar_settings": ["NSW", "ISMEAR"],
            "check_inputs": ["incar", "potcar"],
        },
        "dft rattle static 7/12_test": {
            "incar_settings": ["NSW", "ISMEAR"],
            "check_inputs": ["incar", "potcar"],
        },
        "dft rattle static 8/12_test": {
            "incar_settings": ["NSW", "ISMEAR"],
            "check_inputs": ["incar", "potcar"],
        },
        "dft rattle static 9/12_test": {
            "incar_settings": ["NSW", "ISMEAR"],
            "check_inputs": ["incar", "potcar"],
        },
        "dft rattle static 10/12_test": {
            "incar_settings": ["NSW", "ISMEAR"],
            "check_inputs": ["incar", "potcar"],
        },
        "dft rattle static 11/12_test": {
            "incar_settings": ["NSW", "ISMEAR"],
            "check_inputs": ["incar", "potcar"],
        },
        "dft rattle static 12/12_test": {
            "incar_settings": ["NSW", "ISMEAR"],
            "check_inputs": ["incar", "potcar"],
        },
        "dft tight relax_mp-22905": {"incar_settings": ["NSW"]},
        "dft tight relax 1_mp-22905": {"incar_settings": ["NSW"]},
        "dft tight relax 2_mp-22905": {"incar_settings": ["NSW"]},
        "dft phonon static 1/2_mp-22905": {"incar_settings": ["NSW", "ISMEAR"]},
        "dft phonon static 2/2_mp-22905": {"incar_settings": ["NSW", "ISMEAR"]},
        "dft rattle static 1/12_mp-22905": {
            "incar_settings": ["NSW", "ISMEAR"],
            "check_inputs": ["incar", "potcar"],
        },
        "dft rattle static 2/12_mp-22905": {
            "incar_settings": ["NSW", "ISMEAR"],
            "check_inputs": ["incar", "potcar"],
        },
        "dft rattle static 3/12_mp-22905": {
            "incar_settings": ["NSW", "ISMEAR"],
            "check_inputs": ["incar", "potcar"],
        },
        "dft rattle static 4/12_mp-22905": {
            "incar_settings": ["NSW", "ISMEAR"],
            "check_inputs": ["incar", "potcar"],
        },
        "dft rattle static 5/12_mp-22905": {
            "incar_settings": ["NSW", "ISMEAR"],
            "check_inputs": ["incar", "potcar"],
        },
        "dft rattle static 6/12_mp-22905": {
            "incar_settings": ["NSW", "ISMEAR"],
            "check_inputs": ["incar", "potcar"],
        },
        "dft rattle static 7/12_mp-22905": {
            "incar_settings": ["NSW", "ISMEAR"],
            "check_inputs": ["incar", "potcar"],
        },
        "dft rattle static 8/12_mp-22905": {
            "incar_settings": ["NSW", "ISMEAR"],
            "check_inputs": ["incar", "potcar"],
        },
        "dft rattle static 9/12_mp-22905": {
            "incar_settings": ["NSW", "ISMEAR"],
            "check_inputs": ["incar", "potcar"],
        },
        "dft rattle static 10/12_mp-22905": {
            "incar_settings": ["NSW", "ISMEAR"],
            "check_inputs": ["incar", "potcar"],
        },
        "dft rattle static 11/12_mp-22905": {
            "incar_settings": ["NSW", "ISMEAR"],
            "check_inputs": ["incar", "potcar"],
        },
        "dft rattle static 12/12_mp-22905": {
            "incar_settings": ["NSW", "ISMEAR"],
            "check_inputs": ["incar", "potcar"],
        },
    }


@pytest.fixture(scope="class")
def fake_run_vasp_kwargs_mpid():
    return {
        "dft tight relax_mp-22905": {"incar_settings": ["NSW"]},
        "dft tight relax 1_mp-22905": {"incar_settings": ["NSW"]},
        "dft tight relax 2_mp-22905": {"incar_settings": ["NSW"]},
        "dft phonon static 1/2_mp-22905": {"incar_settings": ["NSW", "ISMEAR"]},
        "dft phonon static 2/2_mp-22905": {"incar_settings": ["NSW", "ISMEAR"]},
        "dft rattle static 1/12_mp-22905": {
            "incar_settings": ["NSW", "ISMEAR"],
            "check_inputs": ["incar", "potcar"],
        },
        "dft rattle static 2/12_mp-22905": {
            "incar_settings": ["NSW", "ISMEAR"],
            "check_inputs": ["incar", "potcar"],
        },
        "dft rattle static 3/12_mp-22905": {
            "incar_settings": ["NSW", "ISMEAR"],
            "check_inputs": ["incar", "potcar"],
        },
        "dft rattle static 4/12_mp-22905": {
            "incar_settings": ["NSW", "ISMEAR"],
            "check_inputs": ["incar", "potcar"],
        },
        "dft rattle static 5/12_mp-22905": {
            "incar_settings": ["NSW", "ISMEAR"],
            "check_inputs": ["incar", "potcar"],
        },
        "dft rattle static 6/12_mp-22905": {
            "incar_settings": ["NSW", "ISMEAR"],
            "check_inputs": ["incar", "potcar"],
        },
        "dft rattle static 7/12_mp-22905": {
            "incar_settings": ["NSW", "ISMEAR"],
            "check_inputs": ["incar", "potcar"],
        },
        "dft rattle static 8/12_mp-22905": {
            "incar_settings": ["NSW", "ISMEAR"],
            "check_inputs": ["incar", "potcar"],
        },
        "dft rattle static 9/12_mp-22905": {
            "incar_settings": ["NSW", "ISMEAR"],
            "check_inputs": ["incar", "potcar"],
        },
        "dft rattle static 10/12_mp-22905": {
            "incar_settings": ["NSW", "ISMEAR"],
            "check_inputs": ["incar", "potcar"],
        },
        "dft rattle static 11/12_mp-22905": {
            "incar_settings": ["NSW", "ISMEAR"],
            "check_inputs": ["incar", "potcar"],
        },
        "dft rattle static 12/12_mp-22905": {
            "incar_settings": ["NSW", "ISMEAR"],
            "check_inputs": ["incar", "potcar"],
        },
    }


@pytest.fixture(scope="class")
def ref_paths4():
    return {
        "dft tight relax_test": "dft_ml_data_generation/tight_relax_1/",
        "dft tight relax 1_test": "dft_ml_data_generation/tight_relax_1/",
        "dft tight relax 2_test": "dft_ml_data_generation/tight_relax_2/",
        "dft static_test": "dft_ml_data_generation/static/",
        "Cl-stat_iso_atom": "Cl_iso_atoms/Cl-statisoatom/",
        "Li-stat_iso_atom": "Li_iso_atoms/Li-statisoatom/",
        "dft phonon static 1/2_test": "dft_ml_data_generation/phonon_static_1/",
        "dft phonon static 2/2_test": "dft_ml_data_generation/phonon_static_2/",
        "dft rattle static 1/4_test": "dft_ml_data_generation/rand_static_1/",
        "dft rattle static 2/4_test": "dft_ml_data_generation/rand_static_4/",
        "dft rattle static 3/4_test": "dft_ml_data_generation/rand_static_7/",
        "dft rattle static 4/4_test": "dft_ml_data_generation/rand_static_10/",
    }


@pytest.fixture(scope="class")
def fake_run_vasp_kwargs5():
    return {
        "dft tight relax_test": {"incar_settings": ["NSW", "ISMEAR"]},
        "dft tight relax 1_test": {"incar_settings": ["NSW", "ISMEAR"]},
        "dft tight relax 2_test": {"incar_settings": ["NSW", "ISMEAR"]},
        "dft phonon static 1/2_test": {"incar_settings": ["NSW", "ISMEAR"]},
        "dft phonon static 2/2_test": {"incar_settings": ["NSW", "ISMEAR"]},

        "dft rattle static 1/4_test": {
            "incar_settings": ["NSW", "ISMEAR"],
            "check_inputs": ["incar", "potcar"],
        },
        "dft rattle static 2/4_test": {
            "incar_settings": ["NSW", "ISMEAR"],
            "check_inputs": ["incar", "potcar"],
        },
        "dft rattle static 3/4_test": {
            "incar_settings": ["NSW", "ISMEAR"],
            "check_inputs": ["incar", "potcar"],
        },
        "dft rattle static 4/4_test": {
            "incar_settings": ["NSW", "ISMEAR"],
            "check_inputs": ["incar", "potcar"],
        },
    }


@pytest.fixture(scope="class")
def fake_run_vasp_kwargs4():
    return {
        "dft tight relax_test": {"incar_settings": ["NSW", "ISMEAR"]},
        "dft tight relax 1_test": {"incar_settings": ["NSW", "ISMEAR"]},
        "dft tight relax 2_test": {"incar_settings": ["NSW", "ISMEAR"]},
        "dft phonon static 1/2_test": {"incar_settings": ["NSW", "ISMEAR"]},
        "dft phonon static 2/2_test": {"incar_settings": ["NSW", "ISMEAR"]},

        "dft rattle static 1/4_test": {
            "incar_settings": ["NSW", "ISMEAR"],
            "check_inputs": ["incar", "potcar"],
        },
        "dft rattle static 2/4_test": {
            "incar_settings": ["NSW", "ISMEAR"],
            "check_inputs": ["incar", "potcar"],
        },
        "dft rattle static 3/4_test": {
            "incar_settings": ["NSW", "ISMEAR"],
            "check_inputs": ["incar", "potcar"],
        },
        "dft rattle static 4/4_test": {
            "incar_settings": ["NSW", "ISMEAR"],
            "check_inputs": ["incar", "potcar"],
        },
    }


@pytest.fixture(scope="class")
def ref_paths4_mpid():
    return {
        "dft tight relax_test": "dft_ml_data_generation/tight_relax_1/",
        "dft tight relax_test_0": "dft_ml_data_generation/tight_relax_1/",
        "dft tight relax_test_1": "dft_ml_data_generation/tight_relax_1/",
        "dft tight relax_mp-22905": "dft_ml_data_generation/tight_relax_1/",
        "dft tight relax_test2": "dft_ml_data_generation/tight_relax_1/",
        "dft tight relax_test3": "dft_ml_data_generation/tight_relax_1/",
        "dft tight relax 1_test": "dft_ml_data_generation/tight_relax_1/",
        "dft tight relax 1_test_0": "dft_ml_data_generation/tight_relax_1/",
        "dft tight relax 1_test_1": "dft_ml_data_generation/tight_relax_1/",
        "dft tight relax 2_test": "dft_ml_data_generation/tight_relax_2/",
        "dft tight relax 2_test_0": "dft_ml_data_generation/tight_relax_2/",
        "dft tight relax 2_test_1": "dft_ml_data_generation/tight_relax_2/",
        "dft tight relax 1_test2": "dft_ml_data_generation/tight_relax_1/",
        "dft tight relax 1_test3": "dft_ml_data_generation/tight_relax_1/",
        "dft tight relax 2_test2": "dft_ml_data_generation/tight_relax_2/",
        "dft tight relax 2_test3": "dft_ml_data_generation/tight_relax_2/",
        "dft static_test": "dft_ml_data_generation/static/",
        "dft static_test_0": "dft_ml_data_generation/static/",
        "dft static_test_1": "dft_ml_data_generation/static/",
        "dft static_test2": "dft_ml_data_generation/static/",
        "dft static_test2_0": "dft_ml_data_generation/static/",
        "dft static_test2_1": "dft_ml_data_generation/static/",
        "dft static_test3": "dft_ml_data_generation/static/",
        "dft static_test3_0": "dft_ml_data_generation/static/",
        "dft static_test3_1": "dft_ml_data_generation/static/",
        "dft tight relax 1_mp-22905": "dft_ml_data_generation/tight_relax_1/",
        "dft tight relax 1_mp-22905_0": "dft_ml_data_generation/tight_relax_1/",
        "dft tight relax 2_mp-22905": "dft_ml_data_generation/tight_relax_2/",
        "dft tight relax 2_mp-22905_0": "dft_ml_data_generation/tight_relax_2/",
        "dft static_mp-22905": "dft_ml_data_generation/static/",
        "dft static_mp-22905_0": "dft_ml_data_generation/static/",
        "Cl-stat_iso_atom": "Cl_iso_atoms/Cl-statisoatom/",
        "Cl-stat_iso_atom_0": "Cl_iso_atoms/Cl-statisoatom/",
        "Cl-stat_iso_atom_1": "Cl_iso_atoms/Cl-statisoatom/",
        "Li-stat_iso_atom": "Li_iso_atoms/Li-statisoatom/",
        "Li-stat_iso_atom_0": "Li_iso_atoms/Li-statisoatom/",
        "Li-stat_iso_atom_1": "Li_iso_atoms/Li-statisoatom/",
        "dft phonon static 1/2_test": "dft_ml_data_generation/phonon_static_1/",
        "dft phonon static 1/2_test_0": "dft_ml_data_generation/phonon_static_1/",
        "dft phonon static 1/2_test_1": "dft_ml_data_generation/phonon_static_1/",
        "dft phonon static 2/2_test": "dft_ml_data_generation/phonon_static_2/",
        "dft phonon static 2/2_test_0": "dft_ml_data_generation/phonon_static_2/",
        "dft phonon static 2/2_test_1": "dft_ml_data_generation/phonon_static_2/",
        "dft phonon static 1/2_test2": "dft_ml_data_generation/phonon_static_1/",
        "dft phonon static 1/2_test2_0": "dft_ml_data_generation/phonon_static_1/",
        "dft phonon static 1/2_test3": "dft_ml_data_generation/phonon_static_1/",
        "dft phonon static 1/2_test3_0": "dft_ml_data_generation/phonon_static_1/",
        "dft phonon static 2/2_test2": "dft_ml_data_generation/phonon_static_2/",
        "dft phonon static 2/2_test2_0": "dft_ml_data_generation/phonon_static_2/",
        "dft phonon static 2/2_test3": "dft_ml_data_generation/phonon_static_2/",
        "dft phonon static 2/2_test3_0": "dft_ml_data_generation/phonon_static_2/",
        "dft phonon static 1/2_mp-22905": "dft_ml_data_generation/phonon_static_1/",
        "dft phonon static 1/2_mp-22905_0": "dft_ml_data_generation/phonon_static_1/",
        "dft phonon static 2/2_mp-22905": "dft_ml_data_generation/phonon_static_2/",
        "dft phonon static 2/2_mp-22905_0": "dft_ml_data_generation/phonon_static_2/",
        "dft rattle static 1/4_test": "dft_ml_data_generation/rand_static_1/",
        "dft rattle static 1/4_test_0": "dft_ml_data_generation/rand_static_1/",
        "dft rattle static 1/1_test_1": "dft_ml_data_generation/rand_static_1/",
        "dft rattle static 1/4_mp-22905": "dft_ml_data_generation/rand_static_1/",
        "dft rattle static 1/4_mp-22905_0": "dft_ml_data_generation/rand_static_1/",
        "dft rattle static 2/4_test": "dft_ml_data_generation/rand_static_4/",
        "dft rattle static 2/4_test_0": "dft_ml_data_generation/rand_static_4/",
        "dft rattle static 2/4_test_1": "dft_ml_data_generation/rand_static_4/",
        "dft rattle static 2/4_mp-22905": "dft_ml_data_generation/rand_static_4/",
        "dft rattle static 2/4_mp-22905_0": "dft_ml_data_generation/rand_static_4/",
        "dft rattle static 2/4_mp-22905_1": "dft_ml_data_generation/rand_static_4/",
        "dft rattle static 3/4_test": "dft_ml_data_generation/rand_static_7/",
        "dft rattle static 3/4_test_0": "dft_ml_data_generation/rand_static_7/",
        "dft rattle static 3/4_test_1": "dft_ml_data_generation/rand_static_7/",
        "dft rattle static 3/4_mp-22905": "dft_ml_data_generation/rand_static_7/",
        "dft rattle static 3/4_mp-22905_0": "dft_ml_data_generation/rand_static_7/",
        "dft rattle static 3/4_mp-22905_1": "dft_ml_data_generation/rand_static_7/",
        "dft rattle static 4/4_test": "dft_ml_data_generation/rand_static_10/",
        "dft rattle static 4/4_test_0": "dft_ml_data_generation/rand_static_10/",
        "dft rattle static 4/4_test_1": "dft_ml_data_generation/rand_static_10/",
        "dft rattle static 4/4_mp-22905": "dft_ml_data_generation/rand_static_10/",
        "dft rattle static 4/4_mp-22905_0": "dft_ml_data_generation/rand_static_10/",
        "dft rattle static 4/4_mp-22905_1": "dft_ml_data_generation/rand_static_10/",
        "dft rattle static 1/4_test2": "dft_ml_data_generation/rand_static_1/",
        "dft rattle static 1/4_test3": "dft_ml_data_generation/rand_static_1/",
        "dft rattle static 2/4_test2": "dft_ml_data_generation/rand_static_4/",
        "dft rattle static 2/4_test3": "dft_ml_data_generation/rand_static_4/",
        "dft rattle static 3/4_test2": "dft_ml_data_generation/rand_static_7/",
        "dft rattle static 3/4_test3": "dft_ml_data_generation/rand_static_7/",
        "dft rattle static 4/4_test2": "dft_ml_data_generation/rand_static_10/",
        "dft rattle static 4/4_test3": "dft_ml_data_generation/rand_static_10/",
    }

@pytest.fixture(scope="class")
def ref_paths4_mpid_new():
    return {
        "dft tight relax_test": "dft_ml_data_generation/strict_test/tight_relax_1_test/",
        "dft tight relax_test2": "dft_ml_data_generation/strict_test/tight_relax_1_test/",
        "dft tight relax_test3": "dft_ml_data_generation/strict_test/tight_relax_1_test/",
        "dft tight relax_mp-22905": "dft_ml_data_generation/strict_test/tight_relax_1_test/",
        "dft tight relax 1_test": "dft_ml_data_generation/strict_test/tight_relax_1_test/",
        "dft tight relax 2_test": "dft_ml_data_generation/strict_test/tight_relax_2_test/",
        "dft tight relax 1_test2": "dft_ml_data_generation/strict_test/tight_relax_1_test/",
        "dft tight relax 2_test2": "dft_ml_data_generation/strict_test/tight_relax_2_test/",
        "dft tight relax 1_test3": "dft_ml_data_generation/strict_test/tight_relax_1_test/",
        "dft tight relax 2_test3": "dft_ml_data_generation/strict_test/tight_relax_2_test/",
        "dft tight relax 1_mp-22905": "dft_ml_data_generation/strict_test/tight_relax_1_test/",
        "dft tight relax 2_mp-22905": "dft_ml_data_generation/strict_test/tight_relax_2_test/",
        "dft static_test": "dft_ml_data_generation/static/",
        "dft static_test2": "dft_ml_data_generation/static/",
        "dft static_mp-22905": "dft_ml_data_generation/static/",
        "dft static_test3": "dft_ml_data_generation/static/",
        "dft static_test_mp-22905": "dft_ml_data_generation/static/",
        "Cl-stat_iso_atom": "Cl_iso_atoms/Cl-statisoatom/",
        "Li-stat_iso_atom": "Li_iso_atoms/Li-statisoatom/",
        "dft phonon static 1/2_test": "dft_ml_data_generation/strict_test/phonon_static_1/",
        "dft phonon static 2/2_test": "dft_ml_data_generation/strict_test/phonon_static_2/",
        "dft phonon static 1/2_test2": "dft_ml_data_generation/strict_test/phonon_static_1/",
        "dft phonon static 1/2_test3": "dft_ml_data_generation/strict_test/phonon_static_1/",
        "dft phonon static 2/2_test2": "dft_ml_data_generation/strict_test/phonon_static_2/",
        "dft phonon static 2/2_test3": "dft_ml_data_generation/strict_test/phonon_static_2/",
        "dft phonon static 1/2_mp-22905": "dft_ml_data_generation/strict_test/phonon_static_1/",
        "dft phonon static 2/2_mp-22905": "dft_ml_data_generation/strict_test/phonon_static_2/",
        "dft rattle static 1/4_test": "dft_ml_data_generation/strict_test/rand_static_1/",
        "dft rattle static 2/4_test": "dft_ml_data_generation/strict_test/rand_static_2/",
        "dft rattle static 3/4_test": "dft_ml_data_generation/strict_test/rand_static_3/",
        "dft rattle static 4/4_test": "dft_ml_data_generation/strict_test/rand_static_4/",
        "dft rattle static 1/4_test2": "dft_ml_data_generation/strict_test/rand_static_5/",
        "dft rattle static 2/4_test2": "dft_ml_data_generation/strict_test/rand_static_6/",
        "dft rattle static 3/4_test2": "dft_ml_data_generation/strict_test/rand_static_7/",
        "dft rattle static 4/4_test2": "dft_ml_data_generation/strict_test/rand_static_8/",
    }

@pytest.fixture(scope="class")
def ref_paths4_mpid_new2():
    return {
        "dft tight relax_test_0": "dft_ml_data_generation/strict_test/tight_relax_1_test/",
        "dft tight relax_test_1": "dft_ml_data_generation/strict_test/tight_relax_1_test/",
        "dft tight relax_test_2": "dft_ml_data_generation/strict_test/tight_relax_1_test/",
        "dft tight relax 1_test_0": "dft_ml_data_generation/strict_test/tight_relax_1_test/",
        "dft tight relax 1_test_1": "dft_ml_data_generation/strict_test/tight_relax_1_test/",
        "dft tight relax 1_test_2": "dft_ml_data_generation/strict_test/tight_relax_1_test/",
        "dft tight relax 1_test_3": "dft_ml_data_generation/strict_test/tight_relax_1_test/",
        "dft tight relax 2_test_0": "dft_ml_data_generation/strict_test/tight_relax_2_test/",
        "dft tight relax 2_test_1": "dft_ml_data_generation/strict_test/tight_relax_2_test/",
        "dft tight relax 2_test_2": "dft_ml_data_generation/strict_test/tight_relax_2_test/",
        "dft tight relax 2_test_3": "dft_ml_data_generation/strict_test/tight_relax_2_test/",
        "dft static_test_0": "dft_ml_data_generation/static/",
        "dft static_test_1": "dft_ml_data_generation/static/",
        "dft static_test_2": "dft_ml_data_generation/static/",
        "dft static_test_3": "dft_ml_data_generation/static/",
        "Cl-stat_iso_atom_0": "Cl_iso_atoms/Cl-statisoatom/",
        "Cl-stat_iso_atom_1": "Cl_iso_atoms/Cl-statisoatom/",
        "Cl-stat_iso_atom_2": "Cl_iso_atoms/Cl-statisoatom/",
        "Cl-stat_iso_atom_3": "Cl_iso_atoms/Cl-statisoatom/",
        "Li-stat_iso_atom_0": "Li_iso_atoms/Li-statisoatom/",
        "Li-stat_iso_atom_1": "Li_iso_atoms/Li-statisoatom/",
        "Li-stat_iso_atom_2": "Li_iso_atoms/Li-statisoatom/",
        "Li-stat_iso_atom_3": "Li_iso_atoms/Li-statisoatom/",
        "dft phonon static 1/2_test_0": "dft_ml_data_generation/strict_test/phonon_static_1/",
        "dft phonon static 1/2_test_1": "dft_ml_data_generation/strict_test/phonon_static_1/",
        "dft phonon static 2/2_test_0": "dft_ml_data_generation/strict_test/phonon_static_2/",
        "dft phonon static 2/2_test_1": "dft_ml_data_generation/strict_test/phonon_static_2/",
        "dft rattle static 1/4_test_0": "dft_ml_data_generation/strict_test/rand_static_1/",
        "dft rattle static 1/1_test_1": "dft_ml_data_generation/strict_test/rand_static_5/",
        "dft rattle static 1/1_test_2": "dft_ml_data_generation/strict_test/rand_static_6/",
        "dft rattle static 1/1_test_3": "dft_ml_data_generation/strict_test/rand_static_7/",
        "dft rattle static 2/4_test_0": "dft_ml_data_generation/strict_test/rand_static_2/",
        "dft rattle static 3/4_test_0": "dft_ml_data_generation/strict_test/rand_static_3/",
        "dft rattle static 4/4_test_0": "dft_ml_data_generation/strict_test/rand_static_4/",
        }


@pytest.fixture(scope="class")
def ref_paths5_mpid():
    return {
        "dft tight relax 1_test": "MP_finetuning/tight_relax_1/",
        "dft tight relax 2_test": "MP_finetuning/tight_relax_2/",
        "Sn-stat_iso_atom": "MP_finetuning/Sn-stat_iso_atom/",
        "dft static_test": "MP_finetuning/static_test/",
        "dft phonon static 1/1_test": "MP_finetuning/phonon_static_1/",
        "dft rattle static 1/3_test": "MP_finetuning/rand_static_1/",
        "dft rattle static 2/3_test": "MP_finetuning/rand_static_2/",
        "dft rattle static 3/3_test": "MP_finetuning/rand_static_3/",
    }


@pytest.fixture(scope="class")
def fake_run_vasp_kwargs5_mpid():
    return {
    }


@pytest.fixture(scope="class")
def fake_run_vasp_kwargs4_mpid():
    return {
        "dft tight relax_test": {"incar_settings": ["NSW", "ISMEAR"]},
        "dft tight relax_test_0": {"incar_settings": ["NSW", "ISMEAR"]},
        "dft tight relax_test_1": {"incar_settings": ["NSW", "ISMEAR"]},
        "dft tight relax_mp-22905": {"incar_settings": ["NSW", "ISMEAR"]},
        "dft tight relax_test2": {"incar_settings": ["NSW", "ISMEAR"]},
        "dft tight relax 1_test": {"incar_settings": ["NSW", "ISMEAR"]},
        "dft tight relax 1_test_0": {"incar_settings": ["NSW", "ISMEAR"]},
        "dft tight relax 2_test": {"incar_settings": ["NSW", "ISMEAR"]},
        "dft tight relax 2_test_0": {"incar_settings": ["NSW", "ISMEAR"]},
        "dft tight relax 2_test_1": {"incar_settings": ["NSW", "ISMEAR"]},
        "dft tight relax 1_test2": {"incar_settings": ["NSW", "ISMEAR"]},
        "dft tight relax 1_test2_0": {"incar_settings": ["NSW", "ISMEAR"]},
        "dft tight relax 1_test2_1": {"incar_settings": ["NSW", "ISMEAR"]},
        "dft tight relax 1_test3": {"incar_settings": ["NSW", "ISMEAR"]},
        "dft tight relax 1_test3_0": {"incar_settings": ["NSW", "ISMEAR"]},
        "dft tight relax 1_test3_1": {"incar_settings": ["NSW", "ISMEAR"]},
        "dft tight relax 2_test2": {"incar_settings": ["NSW", "ISMEAR"]},
        "dft tight relax 2_test2_0": {"incar_settings": ["NSW", "ISMEAR"]},
        "dft tight relax 2_test2_1": {"incar_settings": ["NSW", "ISMEAR"]},
        "dft tight relax 2_test3": {"incar_settings": ["NSW", "ISMEAR"]},
        "dft tight relax 2_test3_0": {"incar_settings": ["NSW", "ISMEAR"]},
        "dft tight relax 2_test3_1": {"incar_settings": ["NSW", "ISMEAR"]},
        "dft tight relax 1_mp-22905": {"incar_settings": ["NSW", "ISMEAR"]},
        "dft tight relax 1_mp-22905_0": {"incar_settings": ["NSW", "ISMEAR"]},
        "dft tight relax 2_mp-22905": {"incar_settings": ["NSW", "ISMEAR"]},
        "dft tight relax 2_mp-22905_0": {"incar_settings": ["NSW", "ISMEAR"]},
        "dft phonon static 1/2_test": {"incar_settings": ["NSW", "ISMEAR"]},
        "dft phonon static 1/2_test_0": {"incar_settings": ["NSW", "ISMEAR"]},
        "dft phonon static 1/2_test_1": {"incar_settings": ["NSW", "ISMEAR"]},
        "dft phonon static 2/2_test": {"incar_settings": ["NSW", "ISMEAR"]},
        "dft phonon static 2/2_test_0": {"incar_settings": ["NSW", "ISMEAR"]},
        "dft phonon static 2/2_test_1": {"incar_settings": ["NSW", "ISMEAR"]},
        "dft phonon static 2/2_test_2": {"incar_settings": ["NSW", "ISMEAR"]},
        "dft phonon static 1/2_test2": {"incar_settings": ["NSW", "ISMEAR"]},
        "dft phonon static 1/2_test3": {"incar_settings": ["NSW", "ISMEAR"]},
        "dft phonon static 2/2_test2": {"incar_settings": ["NSW", "ISMEAR"]},
        "dft phonon static 2/2_test3": {"incar_settings": ["NSW", "ISMEAR"]},
        "dft phonon static 1/2_mp-22905": {"incar_settings": ["NSW", "ISMEAR"]},
        "dft phonon static 1/2_mp-22905_0": {"incar_settings": ["NSW", "ISMEAR"]},
        "dft phonon static 2/2_mp-22905": {"incar_settings": ["NSW", "ISMEAR"]},
        "dft phonon static 2/2_mp-22905_0": {"incar_settings": ["NSW", "ISMEAR"]},
        "dft rattle static 1/4_test": {
            "incar_settings": ["NSW", "ISMEAR"],
            "check_inputs": ["incar", "potcar"],
        },
        "dft rattle static 1/4_test_0": {
            "incar_settings": ["NSW", "ISMEAR"],
            "check_inputs": ["incar", "potcar"],
        },
        "dft rattle static 1/1_test_1": {
            "incar_settings": ["NSW", "ISMEAR"],
            "check_inputs": ["incar", "potcar"],
        },
        "dft rattle static 1/4_test_1": {
            "incar_settings": ["NSW", "ISMEAR"],
            "check_inputs": ["incar", "potcar"],
        },
        "dft rattle static 2/4_test": {
            "incar_settings": ["NSW", "ISMEAR"],
            "check_inputs": ["incar", "potcar"],
        },

        "dft rattle static 2/4_test_0": {
            "incar_settings": ["NSW", "ISMEAR"],
            "check_inputs": ["incar", "potcar"],
        },
        "dft rattle static 2/4_test_1": {
            "incar_settings": ["NSW", "ISMEAR"],
            "check_inputs": ["incar", "potcar"],
        },
        "dft rattle static 3/4_test": {
            "incar_settings": ["NSW", "ISMEAR"],
            "check_inputs": ["incar", "potcar"],
        },

        "dft rattle static 3/4_test_0": {
            "incar_settings": ["NSW", "ISMEAR"],
            "check_inputs": ["incar", "potcar"],
        },
        "dft rattle static 3/4_test_1": {
            "incar_settings": ["NSW", "ISMEAR"],
            "check_inputs": ["incar", "potcar"],
        },
        "dft rattle static 4/4_test": {
            "incar_settings": ["NSW", "ISMEAR"],
            "check_inputs": ["incar", "potcar"],
        },

        "dft rattle static 4/4_test_0": {
            "incar_settings": ["NSW", "ISMEAR"],
            "check_inputs": ["incar", "potcar"],
        },

        "dft rattle static 4/4_test_1": {
            "incar_settings": ["NSW", "ISMEAR"],
            "check_inputs": ["incar", "potcar"],
        },
        "dft rattle static 1/4_test2": {
            "incar_settings": ["NSW", "ISMEAR"],
            "check_inputs": ["incar", "potcar"],
        },
        "dft rattle static 2/4_test2": {
            "incar_settings": ["NSW", "ISMEAR"],
            "check_inputs": ["incar", "potcar"],
        },
        "dft rattle static 3/4_test2": {
            "incar_settings": ["NSW", "ISMEAR"],
            "check_inputs": ["incar", "potcar"],
        },
        "dft rattle static 4/4_test2": {
            "incar_settings": ["NSW", "ISMEAR"],
            "check_inputs": ["incar", "potcar"],
        },
        "dft rattle static 1/4_test3": {
            "incar_settings": ["NSW", "ISMEAR"],
            "check_inputs": ["incar", "potcar"],
        },
        "dft rattle static 2/4_test3": {
            "incar_settings": ["NSW", "ISMEAR"],
            "check_inputs": ["incar", "potcar"],
        },
        "dft rattle static 3/4_test3": {
            "incar_settings": ["NSW", "ISMEAR"],
            "check_inputs": ["incar", "potcar"],
        },
        "dft rattle static 4/4_test3": {
            "incar_settings": ["NSW", "ISMEAR"],
            "check_inputs": ["incar", "potcar"],
        },
        "dft rattle static 1/4_mp-22905": {
            "incar_settings": ["NSW", "ISMEAR"],
            "check_inputs": ["incar", "potcar"],
        },
        "dft rattle static 2/4_mp-22905": {
            "incar_settings": ["NSW", "ISMEAR"],
            "check_inputs": ["incar", "potcar"],
        },
        "dft rattle static 3/4_mp-22905": {
            "incar_settings": ["NSW", "ISMEAR"],
            "check_inputs": ["incar", "potcar"],
        },
        "dft rattle static 4/4_mp-22905": {
            "incar_settings": ["NSW", "ISMEAR"],
            "check_inputs": ["incar", "potcar"],
        },
    }

@pytest.fixture(scope="class")
def fake_run_vasp_kwargs4_mpid_new():
    return {}

@pytest.fixture(scope="class")
def fake_run_vasp_kwargs4_mpid_new2():
    return {}


def test_iterative_complete_dft_vs_ml_benchmark_workflow_gap(vasp_test_dir, mock_vasp, test_dir, memory_jobstore,
                                                             ref_paths4_mpid_new2, fake_run_vasp_kwargs4_mpid_new2,
                                                             clean_dir):
    from ase.io import read
    from pathlib import Path
    # first test with just one iteration (more tests need to be added)
    path_to_struct = vasp_test_dir / "dft_ml_data_generation" / "POSCAR"
    structure = Structure.from_file(path_to_struct)

    complete_workflow = IterativeCompleteDFTvsMLBenchmarkWorkflow(
        rms_max=0.2,
        max_iterations=3,
        complete_dft_vs_ml_benchmark_workflow_0=CompleteDFTvsMLBenchmarkWorkflow(symprec=1e-2, displacements=[0.01],
                                                                                 split_ratio=0.33,
                                                                                 volume_custom_scale_factors=[0.975,
                                                                                                              1.0,
                                                                                                              1.025,
                                                                                                              1.05],
                                                                                 supercell_settings={"min_length": 8,
                                                                                                     "min_atoms": 20},
                                                                                 apply_data_preprocessing=True),
        complete_dft_vs_ml_benchmark_workflow_1=CompleteDFTvsMLBenchmarkWorkflow(symprec=1e-2, displacements=[0.01],
                                                                                 split_ratio=0.33,
                                                                                 volume_custom_scale_factors=[0.975],
                                                                                 supercell_settings={"min_length": 8,
                                                                                                     "min_atoms": 20},
                                                                                 apply_data_preprocessing=True,
                                                                                 add_dft_phonon_struct=False,
                                                                                 num_processes_fit=4,
                                                                                 ),

    ).make(
        structure_list=[structure],
        mp_ids=["test"],
        benchmark_mp_ids=["test"],
        benchmark_structures=[structure],
        rattle_seed=42,
    )

    # automatically use fake VASP and write POTCAR.spec during the test
    mock_vasp(ref_paths4_mpid_new2, fake_run_vasp_kwargs4_mpid_new2)

    # run the flow or job and ensure that it finished running successfully
    responses = run_locally(
        complete_workflow,
        create_folders=True,
        ensure_success=True,
        store=memory_jobstore,
    )
    vasp_xyz = read(Path(complete_workflow.output.resolve(memory_jobstore)["pre_database_dir"]) / "vasp_ref.extxyz",":")
    assert len(vasp_xyz) == 10
    assert isinstance(complete_workflow.output.resolve(memory_jobstore)["dft_references"], list)


def test_iterative_complete_dft_vs_ml_benchmark_workflow_gap_add_phonon_false(vasp_test_dir, mock_vasp, test_dir, memory_jobstore,  ref_paths4_mpid_new2, fake_run_vasp_kwargs4_mpid_new2, clean_dir):
    # first test with just one iteration (more tests need to be added)
    from ase.io import read
    from pathlib import Path
    path_to_struct = vasp_test_dir / "dft_ml_data_generation" / "POSCAR"
    structure = Structure.from_file(path_to_struct)

    complete_workflow = IterativeCompleteDFTvsMLBenchmarkWorkflow(
        rms_max=0.2,
        max_iterations=3,
        complete_dft_vs_ml_benchmark_workflow_0=CompleteDFTvsMLBenchmarkWorkflow( symprec=1e-2, displacements=[0.01],
                                                                                  split_ratio=0.33,
                                                                                  add_dft_phonon_struct=False,
        volume_custom_scale_factors=[0.975, 1.0, 1.025, 1.05],
        supercell_settings={"min_length": 8, "min_atoms": 20},
        apply_data_preprocessing=True),
        complete_dft_vs_ml_benchmark_workflow_1=CompleteDFTvsMLBenchmarkWorkflow(symprec=1e-2, displacements=[0.01],
                                                                                 split_ratio=0.33,
                                                                                 volume_custom_scale_factors=[0.975],
                                                                                 supercell_settings={"min_length": 8,
                                                                                                     "min_atoms": 20},
                                                                                 apply_data_preprocessing=True,
                                                                                 add_dft_phonon_struct=False,
                                                                                 num_processes_fit=4,
                                                                                 ),


    ).make(
        structure_list=[structure],
        mp_ids=["test"],
        benchmark_mp_ids=["test"],
        benchmark_structures=[structure],
        rattle_seed=42,
    )
    # automatically use fake VASP and write POTCAR.spec during the test
    mock_vasp(ref_paths4_mpid_new2, fake_run_vasp_kwargs4_mpid_new2)

    # run the flow or job and ensure that it finished running successfully
    responses = run_locally(
        complete_workflow,
        create_folders=True,
        ensure_success=True,
        store=memory_jobstore,
    )
    vasp_xyz = read(Path(complete_workflow.output.resolve(memory_jobstore)["pre_database_dir"])/"vasp_ref.extxyz",":")
    assert len(vasp_xyz) == 8


def test_complete_dft_vs_ml_benchmark_workflow_gap(
        vasp_test_dir, mock_vasp, test_dir, memory_jobstore, ref_paths4_mpid, fake_run_vasp_kwargs4_mpid, clean_dir
):
    import glob

    path_to_struct = vasp_test_dir / "dft_ml_data_generation" / "POSCAR"
    structure = Structure.from_file(path_to_struct)

    complete_workflow = CompleteDFTvsMLBenchmarkWorkflow(
        symprec=1e-2, displacements=[0.01],
        volume_custom_scale_factors=[0.975, 1.0, 1.025, 1.05],
        supercell_settings={"min_length": 8, "min_atoms": 20},
        apply_data_preprocessing=True,
    ).make(
        structure_list=[structure],
        mp_ids=["test"],
        benchmark_mp_ids=["mp-22905"],
        benchmark_structures=[structure],
    )

    # automatically use fake VASP and write POTCAR.spec during the test
    mock_vasp(ref_paths4_mpid, fake_run_vasp_kwargs4_mpid)

    # run the flow or job and ensure that it finished running successfully
    responses = run_locally(
        complete_workflow,
        create_folders=True,
        ensure_success=True,
        store=memory_jobstore,
    )

    assert complete_workflow.jobs[5].name == "complete_benchmark_mp-22905"
    assert responses[complete_workflow.jobs[-1].output.uuid][1].output["metrics"][0][0][
               "benchmark_phonon_rmse"] == pytest.approx(
        2.502641337594289, abs=1.5  # it's kinda fluctuating because of the little data
    )

    # check if soap_default_dict is correctly constructed from
    # n_sparse and delta values in mlip_phonon_default json file
    expected_soap_dict = "atom-wise f=0.1: n_sparse = 6000, SOAP delta = 1.0"
    results_files = glob.glob('job*/results_LiCl.txt')

    for file_path in results_files:
        with open(file_path, 'r') as file:
            results_file = file.read().strip()
            assert expected_soap_dict in results_file, f"Expected soap_dict not found in {file_path}"


def test_complete_dft_vs_gap_benchmark_workflow_database(
        vasp_test_dir, mock_vasp, test_dir, memory_jobstore, ref_paths4_mpid, fake_run_vasp_kwargs4_mpid, clean_dir
):
    import glob

    path_to_struct = vasp_test_dir / "dft_ml_data_generation" / "POSCAR"
    structure = Structure.from_file(path_to_struct)

    complete_workflow = CompleteDFTvsMLBenchmarkWorkflow(
        symprec=1e-2, displacements=[0.01],
        volume_custom_scale_factors=[0.975, 1.0, 1.025, 1.05],
        supercell_settings={"min_length": 8, "min_atoms": 20},
        apply_data_preprocessing=True,
        run_fits_on_different_cluster=True,
    ).make(
        structure_list=[structure],
        mp_ids=["test"],
        benchmark_mp_ids=["mp-22905"],
        benchmark_structures=[structure],
    )

    # automatically use fake VASP and write POTCAR.spec during the test
    mock_vasp(ref_paths4_mpid, fake_run_vasp_kwargs4_mpid)

    # run the flow or job and ensure that it finished running successfully
    responses = run_locally(
        complete_workflow,
        create_folders=True,
        ensure_success=True,
        store=memory_jobstore,
    )

    assert complete_workflow.jobs[5].name == "complete_benchmark_mp-22905"

    assert responses[complete_workflow.jobs[-1].output.uuid][1].output["metrics"][0][0]["benchmark_phonon_rmse"] == pytest.approx(
        2.502641337594289, abs=1.5  # it's kinda fluctuating because of the little data
    )

    # check if soap_default_dict is correctly constructed from
    # n_sparse and delta values in mlip_phonon_default json file
    expected_soap_dict = "atom-wise f=0.1: n_sparse = 6000, SOAP delta = 1.0"
    results_files = glob.glob('job*/results_LiCl.txt')

    for file_path in results_files:
        with open(file_path, 'r') as file:
            results_file = file.read().strip()
            assert expected_soap_dict in results_file, f"Expected soap_dict not found in {file_path}"


def test_complete_dft_vs_ml_benchmark_workflow_m3gnet(
        vasp_test_dir, mock_vasp, test_dir, memory_jobstore, ref_paths4_mpid, fake_run_vasp_kwargs4_mpid, clean_dir
):
    path_to_struct = vasp_test_dir / "dft_ml_data_generation" / "POSCAR"
    structure = Structure.from_file(path_to_struct)

    complete_workflow_m3gnet = CompleteDFTvsMLBenchmarkWorkflow(
        ml_models=["M3GNET"],
        symprec=1e-2, supercell_settings={"min_length": 8, "min_atoms": 20}, displacements=[0.01],
        volume_custom_scale_factors=[0.975, 1.0, 1.025, 1.05],
        apply_data_preprocessing=True,
    ).make(
        structure_list=[structure],
        mp_ids=["test"],
        benchmark_mp_ids=["mp-22905"],
        pre_xyz_files=["vasp_ref.extxyz"],
        pre_database_dir=test_dir / "fitting" / "ref_files",
        benchmark_structures=[structure],
        fit_kwargs_list=[{
            "cutoff": 3.0,
            "threebody_cutoff": 2.0,
            "batch_size": 1,
            "max_epochs": 3,
            "include_stresses": True,
            "dim_node_embedding": 8,
            "dim_edge_embedding": 8,
            "units": 8,
            "max_l": 4,
            "max_n": 4,
            "device": "cpu",
            "test_equal_to_val": True,
        }]
    )

    # automatically use fake VASP and write POTCAR.spec during the test
    mock_vasp(ref_paths4_mpid, fake_run_vasp_kwargs4_mpid)

    # run the flow or job and ensure that it finished running successfully
    responses = run_locally(
        complete_workflow_m3gnet,
        create_folders=True,
        ensure_success=True,
        store=memory_jobstore,
    )
    assert complete_workflow_m3gnet.jobs[5].name == "complete_benchmark_mp-22905"
    assert responses[complete_workflow_m3gnet.jobs[-1].output.uuid][1].output["metrics"][0][0][
               "benchmark_phonon_rmse"] == pytest.approx(
        5.2622804443539355, abs=3.0  # bad fit data, fluctuates between 4 and 7
    )

<<<<<<< HEAD
def test_complete_dft_vs_ml_benchmark_workflow_nep(
        vasp_test_dir, mock_vasp, mock_nep, test_dir, memory_jobstore,
        ref_paths4_mpid, fake_run_vasp_kwargs4_mpid, clean_dir
=======
def test_complete_dft_vs_ml_benchmark_workflow_m3gnet_finetuning(
        vasp_test_dir, mock_vasp, test_dir, memory_jobstore, ref_paths4_mpid, fake_run_vasp_kwargs4_mpid, clean_dir
>>>>>>> 054b22d3
):
    path_to_struct = vasp_test_dir / "dft_ml_data_generation" / "POSCAR"
    structure = Structure.from_file(path_to_struct)

<<<<<<< HEAD
    complete_workflow_nep = CompleteDFTvsMLBenchmarkWorkflow(
        ml_models=["NEP"],
=======
    complete_workflow_m3gnet = CompleteDFTvsMLBenchmarkWorkflow(
        ml_models=["M3GNET"],
>>>>>>> 054b22d3
        symprec=1e-2, supercell_settings={"min_length": 8, "min_atoms": 20}, displacements=[0.01],
        volume_custom_scale_factors=[0.975, 1.0, 1.025, 1.05],
        apply_data_preprocessing=True,
    ).make(
        structure_list=[structure],
        mp_ids=["test"],
        benchmark_mp_ids=["mp-22905"],
        pre_xyz_files=["vasp_ref.extxyz"],
        pre_database_dir=test_dir / "fitting" / "ref_files",
        benchmark_structures=[structure],
        fit_kwargs_list=[{
<<<<<<< HEAD
            "generation": 1000,
            "batch": 1,
            }]
=======
            "batch_size": 1,
            "max_epochs": 1,
            "include_stresses": True,
            "device": "cpu",
            "test_equal_to_val": True,
            "foundation_model": "M3GNet-MP-2021.2.8-DIRECT-PES",
            "use_foundation_model_element_refs": True,
        }]
>>>>>>> 054b22d3
    )

    # automatically use fake VASP and write POTCAR.spec during the test
    mock_vasp(ref_paths4_mpid, fake_run_vasp_kwargs4_mpid)

<<<<<<< HEAD
    # mock nep
    ref_paths_nep = {"machine_learning_fit": "LiCl_complete_dft_vs_ml_benchmark_workflow"}
    fake_run_nep_kwargs = {
        "machine_learning_fit": {"nep_settings": ["generation", "batch", "type_weight"], "check_nep_inputs": True}}
    mock_nep(ref_paths_nep, fake_run_nep_kwargs)

    # run the flow or job and ensure that it finished running successfully
    responses = run_locally(
        complete_workflow_nep,
=======
    # run the flow or job and ensure that it finished running successfully
    responses = run_locally(
        complete_workflow_m3gnet,
>>>>>>> 054b22d3
        create_folders=True,
        ensure_success=True,
        store=memory_jobstore,
    )
<<<<<<< HEAD
    assert complete_workflow_nep.jobs[5].name == "complete_benchmark_mp-22905"
    assert responses[complete_workflow_nep.jobs[-1].output.uuid][1].output["metrics"][0][0][
               "benchmark_phonon_rmse"] == pytest.approx(
        3.8951576702856716
    )
=======
    assert complete_workflow_m3gnet.jobs[5].name == "complete_benchmark_mp-22905"
    assert responses[complete_workflow_m3gnet.jobs[-1].output.uuid][1].output["metrics"][0][0][
               "benchmark_phonon_rmse"] == pytest.approx(
        4.6, abs=0.5,
    )

>>>>>>> 054b22d3

def test_complete_dft_vs_ml_benchmark_workflow_mace(
        vasp_test_dir, mock_vasp, test_dir, memory_jobstore, ref_paths4_mpid, fake_run_vasp_kwargs4_mpid, clean_dir
):
    path_to_struct = vasp_test_dir / "dft_ml_data_generation" / "POSCAR"
    structure = Structure.from_file(path_to_struct)

    complete_workflow_mace = CompleteDFTvsMLBenchmarkWorkflow(
        ml_models=["MACE"],
        symprec=1e-2, supercell_settings={"min_length": 8, "min_atoms": 20}, displacements=[0.01],
        volume_custom_scale_factors=[0.975, 1.0, 1.025, 1.05],
        benchmark_kwargs={"calculator_kwargs": {"device": "cpu"}},
        apply_data_preprocessing=True,
    ).make(
        structure_list=[structure],
        mp_ids=["test"],
        benchmark_mp_ids=["mp-22905"],
        benchmark_structures=[structure],
        pre_xyz_files=["vasp_ref.extxyz"],
        pre_database_dir=test_dir / "fitting" / "ref_files",
        fit_kwargs_list=[{
            "model": "MACE",
            "config_type_weights": '{"Default":1.0}',
            "hidden_irreps": "32x0e + 32x1o",
            "r_max": 3.0,
            "batch_size": 5,
            "max_num_epochs": 10,
            "start_swa": 5,
            "ema_decay": 0.99,
            "correlation": 3,
            "loss": "huber",
            "default_dtype": "float32",
            "device": "cpu",
        }]
    )

    # automatically use fake VASP and write POTCAR.spec during the test
    mock_vasp(ref_paths4_mpid, fake_run_vasp_kwargs4_mpid)

    # run the flow or job and ensure that it finished running successfully
    responses = run_locally(
        complete_workflow_mace,
        create_folders=True,
        ensure_success=True,
        store=memory_jobstore,
    )

    assert complete_workflow_mace.jobs[5].name == "complete_benchmark_mp-22905"
    assert responses[complete_workflow_mace.jobs[-1].output.uuid][1].output["metrics"][0][0][
               "benchmark_phonon_rmse"] == pytest.approx(
        5.391879137001022, abs=3.0
        # result is so bad because hyperparameter quality is reduced to a minimum to save time
        # and too little data
    )


def test_complete_dft_vs_ml_benchmark_workflow_mace_finetuning(
        vasp_test_dir, mock_vasp, test_dir, memory_jobstore, ref_paths4_mpid, fake_run_vasp_kwargs4_mpid, clean_dir
):
    path_to_struct = vasp_test_dir / "dft_ml_data_generation" / "POSCAR"
    structure = Structure.from_file(path_to_struct)

    complete_workflow_mace = CompleteDFTvsMLBenchmarkWorkflow(
        ml_models=["MACE"],
        symprec=1e-2, supercell_settings={"min_length": 8, "min_atoms": 20}, displacements=[0.01],
        volume_custom_scale_factors=[0.975, 1.0, 1.025, 1.05],
        benchmark_kwargs={"calculator_kwargs": {"device": "cpu"}},
        apply_data_preprocessing=True,
    ).make(
        structure_list=[structure],
        mp_ids=["test"],
        benchmark_mp_ids=["mp-22905"],
        benchmark_structures=[structure],
        pre_xyz_files=["vasp_ref.extxyz"],
        pre_database_dir=test_dir / "fitting" / "ref_files",
        fit_kwargs_list=[{
            "model": "MACE",
            "name": "MACE_final",
            "foundation_model": "small",
            "multiheads_finetuning": False,
            "r_max": 6,
            "loss": "huber",
            "energy_weight": 1000.0,
            "forces_weight": 1000.0,
            "stress_weight": 1.0,
            "compute_stress": True,
            "E0s": "average",
            "scaling": "rms_forces_scaling",
            "batch_size": 1,
            "max_num_epochs": 1,
            "ema": True,
            "ema_decay": 0.99,
            "amsgrad": True,
            "default_dtype": "float64",
            "restart_latest": True,
            "lr": 0.0001,
            "patience": 20,
            "device": "cpu",
            "save_cpu": True,
            "seed": 3,
        }]
    )

    # automatically use fake VASP and write POTCAR.spec during the test
    mock_vasp(ref_paths4_mpid, fake_run_vasp_kwargs4_mpid)

    # run the flow or job and ensure that it finished running successfully
    responses = run_locally(
        complete_workflow_mace,
        create_folders=True,
        ensure_success=True,
        store=memory_jobstore,
    )

    assert complete_workflow_mace.jobs[5].name == "complete_benchmark_mp-22905"
    assert responses[complete_workflow_mace.jobs[-1].output.uuid][1].output["metrics"][0][0][
               "benchmark_phonon_rmse"] == pytest.approx(
        0.45, abs=0.4
        # result is so bad because hyperparameter quality is reduced to a minimum to save time
        # and too little data
    )


def test_complete_dft_vs_ml_benchmark_workflow_mace_finetuning_mp_settings(
        vasp_test_dir, mock_vasp, test_dir, memory_jobstore, ref_paths5_mpid, fake_run_vasp_kwargs5_mpid, clean_dir
):
    path_to_struct = vasp_test_dir / "MP_finetuning" / "POSCAR"
    structure = Structure.from_file(path_to_struct)

    complete_workflow_mace = CompleteDFTvsMLBenchmarkWorkflowMPSettings(
        ml_models=["MACE"],
        volume_custom_scale_factors=[0.95, 1.00, 1.05], rattle_type=0, distort_type=0,
        symprec=1e-3, supercell_settings={"min_length": 6, "max_length": 10, "min_atoms": 10, "max_atoms": 300, },
        displacements=[0.01],
        benchmark_kwargs={"calculator_kwargs": {"device": "cpu"}},
        add_dft_rattled_struct=True,
        apply_data_preprocessing=True,
        split_ratio=0.3,
    ).make(
        structure_list=[structure],
        mp_ids=["test"],
        benchmark_mp_ids=["test"],
        benchmark_structures=[structure],
        fit_kwargs_list=[{
            "model": "MACE",
            "name": "MACE_final",
            "foundation_model": "small",
            "multiheads_finetuning": False,
            "r_max": 6,
            "loss": "huber",
            "energy_weight": 1000.0,
            "forces_weight": 1000.0,
            "stress_weight": 1.0,
            "compute_stress": True,
            "E0s": "average",
            "scaling": "rms_forces_scaling",
            "batch_size": 1,
            "max_num_epochs": 10,
            "ema": True,
            "ema_decay": 0.99,
            "amsgrad": True,
            "default_dtype": "float64",
            "restart_latest": True,
            "lr": 0.0001,
            "patience": 20,
            "device": "cpu",
            "save_cpu": True,
            "seed": 3,
        }]
    )
    # automatically use fake VASP and write POTCAR.spec during the test
    mock_vasp(ref_paths5_mpid, fake_run_vasp_kwargs5_mpid)

    # run the flow or job and ensure that it finished running successfully
    responses = run_locally(
        complete_workflow_mace,
        create_folders=True,
        ensure_success=True,
        store=memory_jobstore,
    )

    assert complete_workflow_mace.jobs[5].name == "complete_benchmark_test"
    assert responses[complete_workflow_mace.jobs[-1].output.uuid][1].output["metrics"][0][0][
               "benchmark_phonon_rmse"] == pytest.approx(
        0.45, abs=0.4
        # result is so bad because hyperparameter quality is reduced to a minimum to save time
        # and too little data
    )


def test_complete_dft_vs_ml_benchmark_workflow_nequip(
        vasp_test_dir, mock_vasp, test_dir, memory_jobstore, ref_paths4_mpid, fake_run_vasp_kwargs4_mpid, clean_dir
):
    path_to_struct = vasp_test_dir / "dft_ml_data_generation" / "POSCAR"
    structure = Structure.from_file(path_to_struct)

    complete_workflow_nequip = CompleteDFTvsMLBenchmarkWorkflow(
        ml_models=["NEQUIP"],
        symprec=1e-2, supercell_settings={"min_length": 8, "min_atoms": 20}, displacements=[0.01],
        volume_custom_scale_factors=[0.975, 1.0, 1.025, 1.05],
        benchmark_kwargs={"calculator_kwargs": {"device": "cpu"}},
        apply_data_preprocessing=True,
    ).make(
        structure_list=[structure],
        mp_ids=["test"],
        benchmark_mp_ids=["mp-22905"],
        benchmark_structures=[structure],
        pre_xyz_files=["vasp_ref.extxyz"],
        pre_database_dir=test_dir / "fitting" / "ref_files",
        fit_kwargs_list=[{
            "r_max": 4.0,
            "num_layers": 4,
            "l_max": 2,
            "num_features": 32,
            "num_basis": 8,
            "invariant_layers": 2,
            "invariant_neurons": 64,
            "batch_size": 1,
            "learning_rate": 0.005,
            "max_epochs": 1,
            "device": "cpu",
        }]
    )

    # automatically use fake VASP and write POTCAR.spec during the test
    mock_vasp(ref_paths4_mpid, fake_run_vasp_kwargs4_mpid)

    # run the flow or job and ensure that it finished running successfully
    responses = run_locally(
        complete_workflow_nequip,
        create_folders=True,
        ensure_success=True,
        store=memory_jobstore,
    )

    assert complete_workflow_nequip.jobs[5].name == "complete_benchmark_mp-22905"
    assert responses[complete_workflow_nequip.jobs[-1].output.uuid][1].output["metrics"][0][0][
               "benchmark_phonon_rmse"] == pytest.approx(
        5.633069137001022, abs=3.0
        # result is so bad because hyperparameter quality is reduced to a minimum to save time
        # and too little data
    )


def test_complete_dft_vs_ml_benchmark_workflow_two_mpids(
        vasp_test_dir, mock_vasp, test_dir, memory_jobstore, ref_paths4_mpid_new, fake_run_vasp_kwargs4_mpid_new, clean_dir
):
    path_to_struct = vasp_test_dir / "dft_ml_data_generation" / "POSCAR"
    structure = Structure.from_file(path_to_struct)

    complete_workflow_two_mpid = CompleteDFTvsMLBenchmarkWorkflow(symprec=1e-2,
                                                                  supercell_settings={"min_length": 8, "min_atoms": 20},
                                                                  displacements=[0.01],
                                                                  volume_custom_scale_factors=[0.975, 1.0, 1.025,
                                                                                               1.05],
                                                                  apply_data_preprocessing=True,
                                                                  ).make(
        structure_list=[structure, structure],
        mp_ids=["test", "test2"],
        benchmark_mp_ids=["mp-22905", "test3"],
        benchmark_structures=[structure, structure],
    )

    # automatically use fake VASP and write POTCAR.spec during the test
    mock_vasp(ref_paths4_mpid_new, fake_run_vasp_kwargs4_mpid_new)

    # run the flow or job and ensure that it finished running successfully
    responses = run_locally(
        complete_workflow_two_mpid,
        create_folders=True,
        ensure_success=True,
        store=memory_jobstore,
    )

    assert complete_workflow_two_mpid.jobs[8].name == "complete_benchmark_mp-22905"
    assert responses[complete_workflow_two_mpid.jobs[-1].output.uuid][1].output["metrics"][0][0][
               "benchmark_phonon_rmse"] == pytest.approx(
        0.7126017685370398, abs=0.5
    )


def test_complete_dft_vs_ml_benchmark_workflow_with_hploop(
        vasp_test_dir, mock_vasp, test_dir, memory_jobstore, ref_paths4_mpid, fake_run_vasp_kwargs4_mpid, clean_dir
):
    path_to_struct = vasp_test_dir / "dft_ml_data_generation" / "POSCAR"
    structure = Structure.from_file(path_to_struct)

    complete_workflow_hploop = CompleteDFTvsMLBenchmarkWorkflow(symprec=1e-2,
                                                                supercell_settings={"min_length": 8, "min_atoms": 20},
                                                                displacements=[0.01],
                                                                volume_custom_scale_factors=[0.975, 1.0, 1.025, 1.05],
                                                                hyper_para_loop=True,
                                                                atomwise_regularization_list=[0.01],
                                                                n_sparse_list=[3000, 5000],
                                                                soap_delta_list=[1.0],
                                                                apply_data_preprocessing=True,
                                                                ).make(
        structure_list=[structure],
        mp_ids=["test"],
        benchmark_mp_ids=["mp-22905"],
        benchmark_structures=[structure],
    )

    # automatically use fake VASP and write POTCAR.spec during the test
    mock_vasp(ref_paths4_mpid, fake_run_vasp_kwargs4_mpid)

    # run the flow or job and ensure that it finished running successfully
    responses = run_locally(
        complete_workflow_hploop,
        create_folders=True,
        ensure_success=True,
        store=memory_jobstore,
    )

    assert complete_workflow_hploop.jobs[5].name == "complete_benchmark_mp-22905"
    assert responses[complete_workflow_hploop.jobs[-1].output.uuid][1].output["metrics"][0][0][
               "benchmark_phonon_rmse"] == pytest.approx(
        2.002641337594289, abs=1.0  # it's kinda fluctuating because of the little data
    )


def test_complete_dft_vs_ml_benchmark_workflow_with_sigma_regularization_hploop(
        vasp_test_dir, mock_vasp, test_dir, memory_jobstore, ref_paths4_mpid, fake_run_vasp_kwargs4_mpid, clean_dir
):
    import glob

    path_to_struct = vasp_test_dir / "dft_ml_data_generation" / "POSCAR"
    structure = Structure.from_file(path_to_struct)

    complete_workflow_sigma_hploop = CompleteDFTvsMLBenchmarkWorkflow(symprec=1e-2, supercell_settings={"min_length": 8,
                                                                                                        "min_atoms": 20},
                                                                      displacements=[0.01],
                                                                      volume_custom_scale_factors=[0.975, 1.0, 1.025,
                                                                                                   1.05],
                                                                      hyper_para_loop=True,
                                                                      atomwise_regularization_list=[0.01],
                                                                      n_sparse_list=[3000, 5000],
                                                                      soap_delta_list=[1.0],
                                                                      apply_data_preprocessing=True,
                                                                      regularization=True,
                                                                      ).make(
        structure_list=[structure],
        mp_ids=["test"],
        benchmark_mp_ids=["mp-22905"],
        benchmark_structures=[structure],
    )

    # automatically use fake VASP and write POTCAR.spec during the test
    mock_vasp(ref_paths4_mpid, fake_run_vasp_kwargs4_mpid)

    # run the flow or job and ensure that it finished running successfully
    responses = run_locally(
        complete_workflow_sigma_hploop,
        create_folders=True,
        ensure_success=True,
        store=memory_jobstore,
    )

    assert complete_workflow_sigma_hploop.jobs[5].name == "complete_benchmark_mp-22905"
    assert responses[complete_workflow_sigma_hploop.jobs[-1].output.uuid][1].output["metrics"][0][0][
               "benchmark_phonon_rmse"] == pytest.approx(
        1.511743561686686, abs=1.0  # it's kinda fluctuating because of the little data
    )

    # regularization specific test
    reg_specific_file_exists = any(glob.glob("job*/without_regularization/train.extxyz"))
    assert reg_specific_file_exists


def test_complete_dft_vs_ml_benchmark_workflow_with_sigma_regularization(
        vasp_test_dir, mock_vasp, test_dir, memory_jobstore, ref_paths4_mpid, fake_run_vasp_kwargs4_mpid, clean_dir
):
    import glob

    path_to_struct = vasp_test_dir / "dft_ml_data_generation" / "POSCAR"
    structure = Structure.from_file(path_to_struct)

    complete_workflow_sigma = CompleteDFTvsMLBenchmarkWorkflow(symprec=1e-2,
                                                               supercell_settings={"min_length": 8, "min_atoms": 20},
                                                               displacements=[0.01],
                                                               volume_custom_scale_factors=[0.975, 1.0, 1.025, 1.05],
                                                               summary_filename_prefix="test_results_",
                                                               apply_data_preprocessing=True,
                                                               regularization=True,
                                                               ).make(
        structure_list=[structure],
        mp_ids=["test"],
        benchmark_mp_ids=["mp-22905"],
        benchmark_structures=[structure],
        fit_kwargs_list=[{"soap": {"delta": 3.0, "l_max": 12, "n_max": 10, "n_sparse": 8000, "f0": 0.0}}],
    )

    # automatically use fake VASP and write POTCAR.spec during the test
    mock_vasp(ref_paths4_mpid, fake_run_vasp_kwargs4_mpid)

    # run the flow or job and ensure that it finished running successfully
    responses = run_locally(
        complete_workflow_sigma,
        create_folders=True,
        ensure_success=True,
        store=memory_jobstore,
    )

    assert complete_workflow_sigma.jobs[5].name == "complete_benchmark_mp-22905"
    assert responses[complete_workflow_sigma.jobs[-1].output.uuid][1].output["metrics"][0][0][
               "benchmark_phonon_rmse"] == pytest.approx(
        0.6205293987404107, abs=0.3
    )

    # regularization specific test
    reg_specific_file_exists = any(glob.glob("job*/without_regularization/train.extxyz"))
    assert reg_specific_file_exists

    # check if soap_default_dict is correctly constructed from n_sparse and delta values in user fit parameter input
    expected_soap_dict = "atom-wise f=0.1: n_sparse = 8000, SOAP delta = 3.0"

    results_files = glob.glob('job*/test_results_LiCl.txt')
    for file_path in results_files:
        with open(file_path, 'r') as file:
            results_file = file.read().strip()
            assert expected_soap_dict in results_file in results_file, f"Expected soap_dict not found in {file_path}"


def test_complete_dft_vs_ml_benchmark_workflow_separated(
        vasp_test_dir, mock_vasp, test_dir, memory_jobstore, ref_paths4_mpid, fake_run_vasp_kwargs4_mpid, clean_dir
):
    path_to_struct = vasp_test_dir / "dft_ml_data_generation" / "POSCAR"
    structure = Structure.from_file(path_to_struct)

    complete_workflow_sep = CompleteDFTvsMLBenchmarkWorkflow(symprec=1e-2,
                                                             run_fits_on_different_cluster=True,
                                                             supercell_settings={"min_length": 8, "min_atoms": 20},
                                                             displacements=[0.01],
                                                             volume_custom_scale_factors=[0.975, 1.0, 1.025,
                                                                                          1.05],
                                                             apply_data_preprocessing=True,
                                                             separated=True,
                                                             ).make(
        structure_list=[structure],
        mp_ids=["test"],
        benchmark_mp_ids=["mp-22905"],
        benchmark_structures=[structure],
        pre_xyz_files=["vasp_ref.extxyz"],
        pre_database_dir=test_dir / "fitting" / "ref_files",

    )

    # automatically use fake VASP and write POTCAR.spec during the test
    mock_vasp(ref_paths4_mpid, fake_run_vasp_kwargs4_mpid)

    # run the flow or job and ensure that it finished running successfully
    responses = run_locally(
        complete_workflow_sep,
        create_folders=True,
        ensure_success=True,
        store=memory_jobstore,
    )

    assert complete_workflow_sep.jobs[5].name == "complete_benchmark_mp-22905"
    assert responses[complete_workflow_sep.jobs[-1].output.uuid][1].output["metrics"][0][0][
               "benchmark_phonon_rmse"] == pytest.approx(
        0.8709764794814768, abs=0.5
    )


def test_complete_dft_vs_ml_benchmark_workflow_separated_sigma_reg_hploop_three_mpids(
        vasp_test_dir, mock_vasp, test_dir, memory_jobstore, ref_paths4_mpid, fake_run_vasp_kwargs4_mpid, clean_dir
):
    import glob

    path_to_struct = vasp_test_dir / "dft_ml_data_generation" / "POSCAR"
    structure = Structure.from_file(path_to_struct)

    complete_workflow_sep_3 = CompleteDFTvsMLBenchmarkWorkflow(symprec=1e-2,
                                                               supercell_settings={"min_length": 8, "min_atoms": 20},
                                                               displacements=[0.01],
                                                               volume_custom_scale_factors=[0.975, 1.0, 1.025, 1.05],
                                                               hyper_para_loop=True,
                                                               atomwise_regularization_list=[0.01],
                                                               n_sparse_list=[3000, 5000],
                                                               soap_delta_list=[1.0],
                                                               apply_data_preprocessing=True,
                                                               regularization=True,
                                                               separated=True,
                                                               ).make(
        structure_list=[structure, structure, structure],
        mp_ids=["test", "test2", "test3"],
        benchmark_mp_ids=["mp-22905"],
        benchmark_structures=[structure],
        pre_xyz_files=["vasp_ref.extxyz"],
        pre_database_dir=test_dir / "fitting" / "ref_files",

    )

    # automatically use fake VASP and write POTCAR.spec during the test
    mock_vasp(ref_paths4_mpid, fake_run_vasp_kwargs4_mpid)

    # run the flow or job and ensure that it finished running successfully
    responses = run_locally(
        complete_workflow_sep_3,
        create_folders=True,
        ensure_success=True,
        store=memory_jobstore,
    )

    assert responses[complete_workflow_sep_3.jobs[-1].output.uuid][1].output["metrics"][0][0][
               "benchmark_phonon_rmse"] == pytest.approx(
        0.8709764794814768, abs=0.5
    )

    # regularization specific test
    reg_specific_file_exists = any(glob.glob("job*/without_regularization/train.extxyz"))
    assert reg_specific_file_exists


def test_complete_dft_vs_ml_benchmark_workflow_separated_sigma_reg_hploop(
        vasp_test_dir, mock_vasp, test_dir, memory_jobstore, ref_paths4_mpid, fake_run_vasp_kwargs4_mpid, clean_dir
):
    import glob

    path_to_struct = vasp_test_dir / "dft_ml_data_generation" / "POSCAR"
    structure = Structure.from_file(path_to_struct)

    complete_workflow_sep = CompleteDFTvsMLBenchmarkWorkflow(symprec=1e-2,
                                                             supercell_settings={"min_length": 8, "min_atoms": 20},
                                                             displacements=[0.01],
                                                             volume_custom_scale_factors=[0.975, 1.0, 1.025, 1.05],
                                                             hyper_para_loop=True, atomwise_regularization_list=[0.01],
                                                             n_sparse_list=[3000, 5000], soap_delta_list=[1.0],
                                                             apply_data_preprocessing=True,
                                                             regularization=True,
                                                             separated=True,
                                                             ).make(
        structure_list=[structure],
        mp_ids=["test"],
        benchmark_mp_ids=["mp-22905"],
        benchmark_structures=[structure],
        pre_xyz_files=["vasp_ref.extxyz"],
        pre_database_dir=test_dir / "fitting" / "ref_files",

    )

    # automatically use fake VASP and write POTCAR.spec during the test
    mock_vasp(ref_paths4_mpid, fake_run_vasp_kwargs4_mpid)

    # run the flow or job and ensure that it finished running successfully
    responses = run_locally(
        complete_workflow_sep,
        create_folders=True,
        ensure_success=True,
        store=memory_jobstore,
    )

    assert complete_workflow_sep.jobs[5].name == "complete_benchmark_mp-22905"
    assert responses[complete_workflow_sep.jobs[-1].output.uuid][1].output["metrics"][0][0][
               "benchmark_phonon_rmse"] == pytest.approx(
        0.8709764794814768, abs=0.5
    )

    # regularization specific test
    reg_specific_file_exists = any(glob.glob("job*/without_regularization/train.extxyz"))
    assert reg_specific_file_exists


class TestCompleteDFTvsMLBenchmarkWorkflow:
    def test_add_data_to_dataset_workflow(
            self,
            vasp_test_dir,
            mock_vasp,
            test_dir,
            memory_jobstore,
            clean_dir,
            fake_run_vasp_kwargs,
            ref_paths,
    ):
        import pytest

        path_to_struct = vasp_test_dir / "dft_ml_data_generation" / "POSCAR"
        structure = Structure.from_file(path_to_struct)

        add_data_workflow = CompleteDFTvsMLBenchmarkWorkflow(
            n_structures=3,
            symprec=1e-2,
            supercell_settings={"min_length": 8, "min_atoms": 20},
            displacements=[0.01],
            volume_custom_scale_factors=[0.975, 0.975, 0.975, 1.0, 1.0, 1.0, 1.025, 1.025, 1.025, 1.05, 1.05, 1.05],

            apply_data_preprocessing=True,
        ).make(
            structure_list=[structure],
            mp_ids=["test"],
            benchmark_mp_ids=["mp-22905"],
            benchmark_structures=[structure],
            dft_references=None,
            pre_xyz_files=["vasp_ref.extxyz"],
            pre_database_dir=test_dir / "fitting" / "ref_files",
            fit_kwargs_list=[{"general": {"two_body": True, "three_body": False, "soap": False}}]
            # reduce unit test run time
        )

        # automatically use fake VASP and write POTCAR.spec during the test
        mock_vasp(ref_paths, fake_run_vasp_kwargs)

        # run the flow or job and ensure that it finished running successfully
        responses = run_locally(
            add_data_workflow,
            create_folders=True,
            ensure_success=True,
            store=memory_jobstore,
        )

        assert responses[add_data_workflow.jobs[-1].output.uuid][
                   1
               ].output["metrics"][0][0][
                   "benchmark_phonon_rmse"] == pytest.approx(0.4841808019705598, abs=0.5)

    def test_add_data_workflow_with_dft_reference(
            self,
            vasp_test_dir,
            mock_vasp,
            test_dir,
            memory_jobstore,
            clean_dir,
            fake_run_vasp_kwargs,
            ref_paths,
    ):

        path_to_struct = vasp_test_dir / "dft_ml_data_generation" / "POSCAR"
        structure = Structure.from_file(path_to_struct)
        dft_data = loadfn(test_dir / "benchmark" / "PhononBSDOSDoc_LiCl.json")
        dft_reference: PhononBSDOSDoc = dft_data["output"]

        add_data_workflow_with_dft_reference = CompleteDFTvsMLBenchmarkWorkflow(
            n_structures=3,
            symprec=1e-2,
            supercell_settings={"min_length": 8, "min_atoms": 20},
            displacements=[0.01],
            add_dft_phonon_struct=False,
            volume_custom_scale_factors=[0.975, 0.975, 0.975, 1.0, 1.0, 1.0, 1.025, 1.025, 1.025, 1.05, 1.05, 1.05],
            apply_data_preprocessing=True,
        ).make(
            structure_list=[structure],
            mp_ids=["test"],
            benchmark_mp_ids=["mp-22905"],
            benchmark_structures=[structure],
            dft_references=[dft_reference],
            pre_xyz_files=["vasp_ref.extxyz"],
            pre_database_dir=test_dir / "fitting" / "ref_files",
            fit_kwargs_list=[{"general": {"two_body": True, "three_body": False, "soap": False}}]
            # reduce unit test run time
        )

        # automatically use fake VASP and write POTCAR.spec during the test
        mock_vasp(ref_paths, fake_run_vasp_kwargs)

        _ = run_locally(
            add_data_workflow_with_dft_reference,
            create_folders=True,
            ensure_success=True,
            store=memory_jobstore,
        )

        for job, uuid in add_data_workflow_with_dft_reference.iterflow():
            assert job.name != "dft_phonopy_gen_data_mp-22905"

        for job, uuid in add_data_workflow_with_dft_reference.iterflow():
            assert job.name != "dft tight relax 1_mp-22905"

    def test_add_data_workflow_add_phonon_false(
            self,
            vasp_test_dir,
            mock_vasp,
            test_dir,
            memory_jobstore,
            clean_dir,
            fake_run_vasp_kwargs,
            ref_paths,
    ):

        path_to_struct = vasp_test_dir / "dft_ml_data_generation" / "POSCAR"
        structure = Structure.from_file(path_to_struct)

        add_data_workflow_add_phonon_false = CompleteDFTvsMLBenchmarkWorkflow(
            n_structures=3,
            symprec=1e-2,
            supercell_settings={"min_length": 8, "min_atoms": 20},
            displacements=[0.01],
            add_dft_phonon_struct=False,
            volume_custom_scale_factors=[0.975, 0.975, 0.975, 1.0, 1.0, 1.0, 1.025, 1.025, 1.025, 1.05, 1.05, 1.05],
            apply_data_preprocessing=True,
        ).make(
            structure_list=[structure],
            mp_ids=["test"],
            benchmark_mp_ids=["mp-22905"],
            benchmark_structures=[structure],
            dft_references=None,
            pre_xyz_files=["vasp_ref.extxyz"],
            pre_database_dir=test_dir / "fitting" / "ref_files",
            fit_kwargs_list=[{"general": {"two_body": True, "three_body": False, "soap": False}}]
            # reduce unit test run time
        )

        for job, uuid in add_data_workflow_add_phonon_false.iterflow():
            assert job.name != "dft_phonopy_gen_data_mp-22905"

    def test_add_data_workflow_add_random_false(
            self,
            vasp_test_dir,
            mock_vasp,
            test_dir,
            memory_jobstore,
            clean_dir,
            fake_run_vasp_kwargs,
            ref_paths,
    ):

        path_to_struct = vasp_test_dir / "dft_ml_data_generation" / "POSCAR"
        structure = Structure.from_file(path_to_struct)

        add_data_workflow_add_random_false = CompleteDFTvsMLBenchmarkWorkflow(
            n_structures=3,
            symprec=1e-2,
            supercell_settings={"min_length": 8, "min_atoms": 20},
            displacements=[0.01],
            add_dft_rattled_struct=False,
            volume_custom_scale_factors=[0.975, 0.975, 0.975, 1.0, 1.0, 1.0, 1.025, 1.025, 1.025, 1.05, 1.05, 1.05],
            apply_data_preprocessing=True,
        ).make(
            structure_list=[structure],
            mp_ids=["test"],
            benchmark_mp_ids=["mp-22905"],
            benchmark_structures=[structure],
            dft_references=None,
            pre_xyz_files=["vasp_ref.extxyz"],
            pre_database_dir=test_dir / "fitting" / "ref_files",
            fit_kwargs_list=[{"general": {"two_body": True, "three_body": False, "soap": False}}]
            # reduce unit test run time
        )

        for job, uuid in add_data_workflow_add_random_false.iterflow():
            assert job.name != "dft_random_gen_data_mp-22905"

    def test_add_data_workflow_with_same_mpid(
            self,
            vasp_test_dir,
            mock_vasp,
            test_dir,
            memory_jobstore,
            clean_dir,
            fake_run_vasp_kwargs_mpid,
            ref_paths_mpid,
    ):

        path_to_struct = vasp_test_dir / "dft_ml_data_generation" / "POSCAR"
        structure = Structure.from_file(path_to_struct)

        add_data_workflow_with_same_mpid = CompleteDFTvsMLBenchmarkWorkflow(
            n_structures=3,
            symprec=1e-2,
            supercell_settings={"min_length": 8, "min_atoms": 20},
            displacements=[0.01],
            volume_custom_scale_factors=[0.975, 0.975, 0.975, 1.0, 1.0, 1.0, 1.025, 1.025, 1.025, 1.05, 1.05, 1.05],
            apply_data_preprocessing=True,
        ).make(
            structure_list=[structure],
            mp_ids=["mp-22905"],
            benchmark_mp_ids=["mp-22905"],
            benchmark_structures=[structure],
            dft_references=None,
            pre_xyz_files=["vasp_ref.extxyz"],
            pre_database_dir=test_dir / "fitting" / "ref_files",
            fit_kwargs_list=[{"general": {"two_body": True, "three_body": False, "soap": False}}]
            # reduce unit test run time
        )

        for job, uuid in add_data_workflow_with_same_mpid.iterflow():
            assert job.name != "dft tight relax 1_mp-22905"

    def test_workflow_with_different_makers(
            self,
            vasp_test_dir,
            mock_vasp,
            test_dir,
            memory_jobstore,
            clean_dir,
    ):
        from autoplex.data.phonons.flows import IsoAtomStaticMaker
        from autoplex.data.phonons.flows import TightDFTStaticMaker
        from atomate2.vasp.jobs.core import StaticMaker, TightRelaxMaker
        from atomate2.vasp.sets.core import StaticSetGenerator

        ref_paths = {
            "dft tight relax_mp-22905": "dft_ml_data_generation/tight_relax_ISPIN2/",
            # it's not a DoubleRelaxMaker in the test
            "dft static_mp-22905": "dft_ml_data_generation/tight_relax_ISPIN2/",
            "Cl-stat_iso_atom": "Cl_iso_atoms_ISMEAR1/Cl-statisoatom/",
            "Li-stat_iso_atom": "Li_iso_atoms_ISMEAR1/Li-statisoatom/",
            "dft phonon static 1/2_mp-22905": "dft_ml_data_generation/phonon_static_1_ISPIN2/",
            "dft phonon static 2/2_mp-22905": "dft_ml_data_generation/phonon_static_2_ISPIN2/",
            "dft rattle static 1/12_mp-22905": "dft_ml_data_generation/rand_static_1_ISPIN2/",
            "dft rattle static 2/12_mp-22905": "dft_ml_data_generation/rand_static_2_ISPIN2/",
            "dft rattle static 3/12_mp-22905": "dft_ml_data_generation/rand_static_3_ISPIN2/",
            "dft rattle static 4/12_mp-22905": "dft_ml_data_generation/rand_static_4_ISPIN2/",
            "dft rattle static 5/12_mp-22905": "dft_ml_data_generation/rand_static_5_ISPIN2/",
            "dft rattle static 6/12_mp-22905": "dft_ml_data_generation/rand_static_6_ISPIN2/",
            "dft rattle static 7/12_mp-22905": "dft_ml_data_generation/rand_static_7_ISPIN2/",
            "dft rattle static 8/12_mp-22905": "dft_ml_data_generation/rand_static_8_ISPIN2/",
            "dft rattle static 9/12_mp-22905": "dft_ml_data_generation/rand_static_9_ISPIN2/",
            "dft rattle static 10/12_mp-22905": "dft_ml_data_generation/rand_static_10_ISPIN2/",
            "dft rattle static 11/12_mp-22905": "dft_ml_data_generation/rand_static_11_ISPIN2/",
            "dft rattle static 12/12_mp-22905": "dft_ml_data_generation/rand_static_12_ISPIN2/",
        }

        fake_run_vasp_kwargs = {
            "dft tight relax_mp-22905": {"incar_settings": ["ISPIN"]},
            "dft static_mp-22905": {"incar_settings": ["ISPIN"]},
            "Cl-stat_iso_atom": {"incar_settings": ["ISMEAR"]},
            "Li-stat_iso_atom": {"incar_settings": ["ISMEAR"]},
            "dft phonon static 1/2_mp-22905": {"incar_settings": ["ISPIN"]},
            "dft phonon static 2/2_mp-22905": {"incar_settings": ["ISPIN"]},
            "dft rattle static 1/12_mp-22905": {"incar_settings": ["ISPIN"]},
            "dft rattle static 2/12_mp-22905": {"incar_settings": ["ISPIN"]},
            "dft rattle static 3/12_mp-22905": {"incar_settings": ["ISPIN"]},
            "dft rattle static 4/12_mp-22905": {"incar_settings": ["ISPIN"]},
            "dft rattle static 5/12_mp-22905": {"incar_settings": ["ISPIN"]},
            "dft rattle static 6/12_mp-22905": {"incar_settings": ["ISPIN"]},
            "dft rattle static 7/12_mp-22905": {"incar_settings": ["ISPIN"]},
            "dft rattle static 8/12_mp-22905": {"incar_settings": ["ISPIN"]},
            "dft rattle static 9/12_mp-22905": {"incar_settings": ["ISPIN"]},
            "dft rattle static 10/12_mp-22905": {"incar_settings": ["ISPIN"]},
            "dft rattle static 11/12_mp-22905": {"incar_settings": ["ISPIN"]},
            "dft rattle static 12/12_mp-22905": {"incar_settings": ["ISPIN"]},
        }

        path_to_struct = vasp_test_dir / "dft_ml_data_generation" / "POSCAR"
        structure = Structure.from_file(path_to_struct)

        test_iso_atom_static_input_set = StaticSetGenerator(
            user_kpoints_settings={"grid_density": 1},
            user_incar_settings={
                "ISPIN": 2,
                "ISMEAR": 1,
            },
        )
        test_static_iso_atom_maker = IsoAtomStaticMaker(
            name="test_iso_atom_maker",  # this will always be overwritten by "{specie}-stat_iso_atom"
            input_set_generator=test_iso_atom_static_input_set,
        )
        test_displacement_maker = TightDFTStaticMaker(
            name="test_displacement_maker",  # overwritten by autoplex default
            input_set_generator=test_iso_atom_static_input_set
        )
        test_rattled_bulk_relax_maker = TightRelaxMaker(
            name="test_bulk_rattled_maker",  # overwritten by autoplex default
            input_set_generator=test_iso_atom_static_input_set,
        )
        test_phonon_bulk_relax_maker = TightRelaxMaker(
            name="test_bulk_phonon_maker",  # overwritten by autoplex default
            input_set_generator=test_iso_atom_static_input_set,
        )
        test_phonon_static_energy_maker = StaticMaker(
            name="test_phonon_static_energy_maker",  # overwritten by autoplex default
            input_set_generator=test_iso_atom_static_input_set,
        )
        test_different_makers_wf = CompleteDFTvsMLBenchmarkWorkflow(
            n_structures=3,
            symprec=1e-2,
            supercell_settings={"min_length": 8, "min_atoms": 20},
            displacements=[0.01],
            volume_custom_scale_factors=[0.975, 0.975, 0.975, 1.0, 1.0, 1.0, 1.025, 1.025, 1.025, 1.05, 1.05, 1.05],
            displacement_maker=test_displacement_maker,
            phonon_bulk_relax_maker=test_phonon_bulk_relax_maker,
            phonon_static_energy_maker=test_phonon_static_energy_maker,
            rattled_bulk_relax_maker=test_rattled_bulk_relax_maker,
            isolated_atom_maker=test_static_iso_atom_maker,
            apply_data_preprocessing=True,
        ).make(
            structure_list=[structure],
            mp_ids=["mp-22905"],
            benchmark_mp_ids=["mp-22905"],
            benchmark_structures=[structure],
            dft_references=None,
            pre_xyz_files=["vasp_ref.extxyz"],
            pre_database_dir=test_dir / "fitting" / "ref_files",
            fit_kwargs_list=[{"general": {"two_body": True, "three_body": False, "soap": False}}]
            # reduce unit test run time
        )
        mock_vasp(ref_paths, fake_run_vasp_kwargs)

        responses = run_locally(
            test_different_makers_wf,
            create_folders=True,
            ensure_success=True,
            store=memory_jobstore,
        )

        assert "test_phonon_static_energy_maker" not in str(responses)
        assert "test_bulk_phonon_maker" not in str(responses)
        assert "test_bulk_rattled_maker" not in str(responses)


def test_phonon_dft_ml_data_generation_flow(
        vasp_test_dir, mock_vasp, clean_dir, memory_jobstore, ref_paths4_mpid, fake_run_vasp_kwargs4_mpid, test_dir
):
    path_to_struct = vasp_test_dir / "dft_ml_data_generation" / "POSCAR"
    structure = Structure.from_file(path_to_struct)
    structure_list = [structure]
    mp_ids = ["mp-22905"]

    flow_data_generation = CompleteDFTvsMLBenchmarkWorkflow(
        n_structures=3, supercell_settings={"min_length": 10, "min_atoms": 20}, symprec=1e-2,
        apply_data_preprocessing=True,
    ).make(structure_list=structure_list,
           mp_ids=mp_ids,
           benchmark_structures=structure_list,
           benchmark_mp_ids=mp_ids,
           pre_xyz_files=["vasp_ref.extxyz"],
           pre_database_dir=test_dir / "fitting" / "ref_files",
           fit_kwargs_list=[{"general": {"two_body": True, "three_body": False, "soap": False}}]
           # reduce unit test run time
           )

    flow_data_generation_without_rattled_structures = CompleteDFTvsMLBenchmarkWorkflow(
        n_structures=3, supercell_settings={"min_length": 10, "min_atoms": 20}, symprec=1e-2,
        add_dft_rattled_struct=False,
        apply_data_preprocessing=True,
    ).make(structure_list=structure_list,
           mp_ids=mp_ids,
           benchmark_structures=structure_list,
           benchmark_mp_ids=mp_ids,
           pre_xyz_files=["vasp_ref.extxyz"],
           pre_database_dir=test_dir / "fitting" / "ref_files",
           fit_kwargs_list=[{"general": {"two_body": True, "three_body": False, "soap": False}}]
           # reduce unit test run time
           )
    # automatically use fake VASP and write POTCAR.spec during the test
    mock_vasp(ref_paths4_mpid, fake_run_vasp_kwargs4_mpid)

    # run the flow or job and ensure that it finished running successfully
    responses = run_locally(
        flow_data_generation,
        create_folders=True,
        ensure_success=True,
        store=memory_jobstore,
    )

    responses_worattled = run_locally(
        flow_data_generation_without_rattled_structures,
        create_folders=True,
        ensure_success=False,  # only two phonon calcs are not enough for this to pass
        store=memory_jobstore,
    )
    counter = 0
    counter_wor = 0
    for _ in flow_data_generation.iterflow():
        counter += 1
    for _ in flow_data_generation_without_rattled_structures.iterflow():
        counter_wor += 1
    assert counter == 9
    assert counter_wor == 8


# TODO testing cell_factor_sequence


def test_supercell_test_runs(vasp_test_dir, clean_dir, memory_jobstore, test_dir):
    from atomate2.forcefields.jobs import ForceFieldStaticMaker
    from autoplex.auto.phonons.flows import DFTSupercellSettingsMaker

    path_to_struct = vasp_test_dir / "dft_ml_data_generation" / "POSCAR"
    structure = Structure.from_file(path_to_struct)

    structure_list = [structure]
    mp_ids = ["mp-22905"]

    autoplex_flow = DFTSupercellSettingsMaker(supercell_settings={"min_length": 10, "min_atoms": 10},
                                              DFT_Maker=ForceFieldStaticMaker(force_field_name="CHGNet")).make(
        structure_list=structure_list, mp_ids=mp_ids, )

    responses_flow = run_locally(autoplex_flow)
    assert responses_flow[autoplex_flow.jobs[-1].output.uuid][1].replace[0].name == "Force field static"
    # seems that the current atomate2 implementation doesn't distinguish in the FF flow names<|MERGE_RESOLUTION|>--- conflicted
+++ resolved
@@ -927,25 +927,15 @@
         5.2622804443539355, abs=3.0  # bad fit data, fluctuates between 4 and 7
     )
 
-<<<<<<< HEAD
-def test_complete_dft_vs_ml_benchmark_workflow_nep(
-        vasp_test_dir, mock_vasp, mock_nep, test_dir, memory_jobstore,
-        ref_paths4_mpid, fake_run_vasp_kwargs4_mpid, clean_dir
-=======
+
 def test_complete_dft_vs_ml_benchmark_workflow_m3gnet_finetuning(
         vasp_test_dir, mock_vasp, test_dir, memory_jobstore, ref_paths4_mpid, fake_run_vasp_kwargs4_mpid, clean_dir
->>>>>>> 054b22d3
 ):
     path_to_struct = vasp_test_dir / "dft_ml_data_generation" / "POSCAR"
     structure = Structure.from_file(path_to_struct)
 
-<<<<<<< HEAD
-    complete_workflow_nep = CompleteDFTvsMLBenchmarkWorkflow(
-        ml_models=["NEP"],
-=======
     complete_workflow_m3gnet = CompleteDFTvsMLBenchmarkWorkflow(
         ml_models=["M3GNET"],
->>>>>>> 054b22d3
         symprec=1e-2, supercell_settings={"min_length": 8, "min_atoms": 20}, displacements=[0.01],
         volume_custom_scale_factors=[0.975, 1.0, 1.025, 1.05],
         apply_data_preprocessing=True,
@@ -957,11 +947,6 @@
         pre_database_dir=test_dir / "fitting" / "ref_files",
         benchmark_structures=[structure],
         fit_kwargs_list=[{
-<<<<<<< HEAD
-            "generation": 1000,
-            "batch": 1,
-            }]
-=======
             "batch_size": 1,
             "max_epochs": 1,
             "include_stresses": True,
@@ -970,13 +955,53 @@
             "foundation_model": "M3GNet-MP-2021.2.8-DIRECT-PES",
             "use_foundation_model_element_refs": True,
         }]
->>>>>>> 054b22d3
     )
 
     # automatically use fake VASP and write POTCAR.spec during the test
     mock_vasp(ref_paths4_mpid, fake_run_vasp_kwargs4_mpid)
 
-<<<<<<< HEAD
+    # run the flow or job and ensure that it finished running successfully
+    responses = run_locally(
+        complete_workflow_m3gnet,
+        create_folders=True,
+        ensure_success=True,
+        store=memory_jobstore,
+    )
+
+    assert complete_workflow_m3gnet.jobs[5].name == "complete_benchmark_mp-22905"
+    assert responses[complete_workflow_m3gnet.jobs[-1].output.uuid][1].output["metrics"][0][0][
+               "benchmark_phonon_rmse"] == pytest.approx(
+        4.6, abs=0.5,
+    )
+
+def test_complete_dft_vs_ml_benchmark_workflow_nep(
+        vasp_test_dir, mock_vasp, mock_nep, test_dir, memory_jobstore,
+        ref_paths4_mpid, fake_run_vasp_kwargs4_mpid, clean_dir
+):
+    path_to_struct = vasp_test_dir / "dft_ml_data_generation" / "POSCAR"
+    structure = Structure.from_file(path_to_struct)
+
+    complete_workflow_nep = CompleteDFTvsMLBenchmarkWorkflow(
+        ml_models=["NEP"],
+        symprec=1e-2, supercell_settings={"min_length": 8, "min_atoms": 20}, displacements=[0.01],
+        volume_custom_scale_factors=[0.975, 1.0, 1.025, 1.05],
+        apply_data_preprocessing=True,
+    ).make(
+        structure_list=[structure],
+        mp_ids=["test"],
+        benchmark_mp_ids=["mp-22905"],
+        pre_xyz_files=["vasp_ref.extxyz"],
+        pre_database_dir=test_dir / "fitting" / "ref_files",
+        benchmark_structures=[structure],
+        fit_kwargs_list=[{
+            "generation": 1000,
+            "batch": 1,
+            }]
+    )
+
+    # automatically use fake VASP and write POTCAR.spec during the test
+    mock_vasp(ref_paths4_mpid, fake_run_vasp_kwargs4_mpid)
+
     # mock nep
     ref_paths_nep = {"machine_learning_fit": "LiCl_complete_dft_vs_ml_benchmark_workflow"}
     fake_run_nep_kwargs = {
@@ -986,29 +1011,16 @@
     # run the flow or job and ensure that it finished running successfully
     responses = run_locally(
         complete_workflow_nep,
-=======
-    # run the flow or job and ensure that it finished running successfully
-    responses = run_locally(
-        complete_workflow_m3gnet,
->>>>>>> 054b22d3
         create_folders=True,
         ensure_success=True,
         store=memory_jobstore,
     )
-<<<<<<< HEAD
     assert complete_workflow_nep.jobs[5].name == "complete_benchmark_mp-22905"
     assert responses[complete_workflow_nep.jobs[-1].output.uuid][1].output["metrics"][0][0][
                "benchmark_phonon_rmse"] == pytest.approx(
         3.8951576702856716
     )
-=======
-    assert complete_workflow_m3gnet.jobs[5].name == "complete_benchmark_mp-22905"
-    assert responses[complete_workflow_m3gnet.jobs[-1].output.uuid][1].output["metrics"][0][0][
-               "benchmark_phonon_rmse"] == pytest.approx(
-        4.6, abs=0.5,
-    )
-
->>>>>>> 054b22d3
+
 
 def test_complete_dft_vs_ml_benchmark_workflow_mace(
         vasp_test_dir, mock_vasp, test_dir, memory_jobstore, ref_paths4_mpid, fake_run_vasp_kwargs4_mpid, clean_dir
