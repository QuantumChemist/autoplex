from jobflow import Flow
from pymatgen.core.structure import Structure
from autoplex.auto.phonons.jobs import (
    get_iso_atom,
    dft_phonopy_gen_data,
    dft_random_gen_data,
    complete_benchmark
)
from autoplex.data.phonons.flows import TightDFTStaticMaker
from atomate2.vasp.jobs.core import StaticMaker, TightRelaxMaker
from atomate2.vasp.flows.core import DoubleRelaxMaker
from atomate2.vasp.sets.core import TightRelaxSetGenerator, StaticSetGenerator
from atomate2.common.schemas.phonons import PhononBSDOSDoc
from jobflow import run_locally
from tests.conftest import memory_jobstore
import pytest
from pytest import approx


@pytest.fixture(scope="class")
def relax_maker():
    return DoubleRelaxMaker.from_relax_maker(
        TightRelaxMaker(
            name="dft tight relax",
            run_vasp_kwargs={"handlers": {}},
            input_set_generator=TightRelaxSetGenerator(
                user_incar_settings={
                    "ISPIN": 1,
                    "LAECHG": False,
                    "ISMEAR": 0,
                    "ENCUT": 700,
                    "ISYM": 0,
                    "SIGMA": 0.05,
                    "LCHARG": False,  # Do not write the CHGCAR file
                    "LWAVE": False,  # Do not write the WAVECAR file
                    "LVTOT": False,  # Do not write LOCPOT file
                    "LORBIT": None,  # No output of projected or partial DOS in EIGENVAL, PROCAR and DOSCAR
                    "LOPTICS": False,  # No PCDAT file
                    "NSW": 200,
                    "NELM": 500,
                    # to be removed
                    "NPAR": 4,
                }
            ),
        )
    )

@pytest.fixture(scope="class")
def ref_paths():
    return {
        "dft tight relax 1": "dft_ml_data_generation/tight_relax_1/",
        "dft tight relax 2": "dft_ml_data_generation/tight_relax_2/",
        "dft phonon static 1/2": "dft_ml_data_generation/phonon_static_1/",
        "dft phonon static 2/2": "dft_ml_data_generation/phonon_static_2/",
        "dft rattle static 1/3": "dft_ml_data_generation/rand_static_1/",
        "dft rattle static 2/3": "dft_ml_data_generation/rand_static_2/",
        "dft rattle static 3/3": "dft_ml_data_generation/rand_static_3/",
    }


@pytest.fixture(scope="class")
def ref_paths_check_sc_mat():
    return {
        "dft tight relax 1": "dft_ml_data_generation/tight_relax_1/",
        "dft tight relax 2": "dft_ml_data_generation/tight_relax_2/",
        "dft phonon static 1/2": "dft_ml_data_generation/phonon_static_1_sc_mat/",
        "dft phonon static 2/2": "dft_ml_data_generation/phonon_static_2_sc_mat/",
        "dft rattle static 1/3": "dft_ml_data_generation/rand_static_1_sc_mat/",
        "dft rattle static 2/3": "dft_ml_data_generation/rand_static_2_sc_mat/",
        "dft rattle static 3/3": "dft_ml_data_generation/rand_static_3_sc_mat/",
    }


@pytest.fixture(scope="class")
def fake_run_vasp_kwargs():
    return {
        "dft tight relax 1": {"incar_settings": ["NSW", "ISMEAR"]},
        "dft tight relax 2": {"incar_settings": ["NSW", "ISMEAR"]},
        "dft phonon static 1/2": {"incar_settings": ["NSW"]},
        "dft phonon static 2/2": {"incar_settings": ["NSW"]},
        "dft rattle static 1/3": {
            "incar_settings": ["NSW"],
            "check_inputs": ["incar", "poscar", "kpoints", "potcar"],
        },
        "dft rattle static 2/3": {
            "incar_settings": ["NSW"],
            "check_inputs": ["incar", "poscar", "kpoints", "potcar"],
        },
        "dft rattle static 3/3": {
            "incar_settings": ["NSW"],
            "check_inputs": ["incar", "poscar", "kpoints", "potcar"],
        },
    }


def test_get_output(clean_dir, test_dir, memory_jobstore):
    from autoplex.auto.phonons.jobs import get_phonon_output
    from jobflow import run_locally

    input_dict = {"metrics": [[{"benchmark_phonon_rmse": 0.12230662063050536, "dft_imaginary_modes": True,
                                "ml_imaginary_modes": False}], [
                                  {"benchmark_phonon_rmse": 0.08305510558730159, "dft_imaginary_modes": False,
                                   "ml_imaginary_modes": False}]]}

    job_here = get_phonon_output(metrics=input_dict["metrics"])

    responses = run_locally(job_here)

    assert responses[job_here.uuid][1].output["rms"] == pytest.approx(0.1223, abs=0.00001)

    input_dict = {"metrics": [[{"benchmark_phonon_rmse": 0.12230662063050536, "dft_imaginary_modes": True,
                                "ml_imaginary_modes": False},
                               {"benchmark_phonon_rmse": 0.15230662063050536, "dft_imaginary_modes": True,
                                "ml_imaginary_modes": False}], [
                                  {"benchmark_phonon_rmse": 0.08305510558730159, "dft_imaginary_modes": False,
                                   "ml_imaginary_modes": False},
                                  {"benchmark_phonon_rmse": 0.12230662063050536, "dft_imaginary_modes": True,
                                   "ml_imaginary_modes": False}]]}

    job_here = get_phonon_output(metrics=input_dict["metrics"])

    responses = run_locally(job_here)

    assert responses[job_here.uuid][1].output["rms"] == pytest.approx(0.1223, abs=0.00001)


def test_complete_benchmark(clean_dir, test_dir, memory_jobstore):
    from monty.serialization import loadfn
    from atomate2.common.schemas.phonons import PhononBSDOSDoc
    from autoplex.fitting.common.flows import MLIPFitMaker
    database_dir = test_dir / "fitting/rss_training_dataset/"
    jobs = []
    fit_kwargs = {"general": {"two_body": True}}
    gapfit = MLIPFitMaker(
        auto_delta=False,
        glue_xml=False,
        apply_data_preprocessing=False,
        separated=True,
        database_dir=database_dir,
    ).make(
        twob={"delta": 2.0, "cutoff": 4},
        threeb={"n_sparse": 10},
        **fit_kwargs
    )
    dft_data = loadfn(test_dir / "benchmark" / "phonon_doc_si.json")
    dft_doc: PhononBSDOSDoc = dft_data["output"]
    structure = dft_doc.structure

    jobs.append(gapfit)

    bm = complete_benchmark(ibenchmark_structure=0, benchmark_structure=structure, mp_ids=["mp-82"],
                            benchmark_mp_ids=["mp-82"], ml_path=gapfit.output["mlip_path"], ml_model="GAP",
                            dft_references=[dft_doc], add_dft_phonon_struct=False, fit_input=None, symprec=1e-1,
                            phonon_displacement_maker=None, supercell_settings={"min_length": 8},
                            phonon_bulk_relax_maker=None, phonon_static_energy_maker=None,
                            atomwise_regularization_parameter=0.01, )
    jobs.append(bm)

    response = run_locally(Flow(jobs), store=memory_jobstore)
    output = response[bm.output.uuid][1].output["bm_output"][0].resolve(store=memory_jobstore)
    assert output["benchmark_phonon_rmse"] == approx(4.177584429780592, abs=3.0)
    # fit results of LiCl got worse with default Si settings and fluctuate a lot more
    assert output["dft_imaginary_modes"] is False
    assert output["ml_imaginary_modes"] is True


def test_get_iso_atom(vasp_test_dir, mock_vasp, clean_dir, memory_jobstore):
    from autoplex.data.phonons.flows import IsoAtomStaticMaker
    structure_list = [
        Structure(
            lattice=[[0, 2.73, 2.73], [2.73, 0, 2.73], [2.73, 2.73, 0]],
            species=["Si", "Si"],
            coords=[[0, 0, 0], [0.25, 0.25, 0.25]],
        ),
        Structure(
            lattice=[[0, 2.73, 2.73], [2.73, 0, 2.73], [2.73, 2.73, 0]],
            species=["Mo", "C", "K"],
            coords=[[0, 0, 0], [0.25, 0.25, 0.25], [0.55, 0.55, 0.55]],
        ),
        Structure(
            lattice=[[0, 2.73, 2.73], [2.73, 0, 2.73], [2.73, 2.73, 0]],
            species=["Mo", "K"],
            coords=[[0, 0, 0], [0.25, 0.25, 0.25]],
        ),
        Structure(
            lattice=[[0, 2.73, 2.73], [2.73, 0, 2.73], [2.73, 2.73, 0]],
            species=["Li", "Na", "K"],
            coords=[[0, 0, 0], [0.25, 0.25, 0.25], [0.55, 0.55, 0.55]],
        ),
        Structure(
            lattice=[[0, 2.73, 2.73], [2.73, 0, 2.73], [2.73, 2.73, 0]],
            species=["Li", "Li"],
            coords=[[0, 0, 0], [0.25, 0.25, 0.25]],
        ),
        Structure(
            lattice=[[0, 2.73, 2.73], [2.73, 0, 2.73], [2.73, 2.73, 0]],
            species=["Li", "Cl"],
            coords=[[0, 0, 0], [0.25, 0.25, 0.25]],
        ),
    ]

    ref_paths = {
        "Li-stat_iso_atom": "Li_iso_atoms/Li-statisoatom/",
        "Cl-stat_iso_atom": "Cl_iso_atoms/Cl-statisoatom/",
        "C-stat_iso_atom": "Cl_iso_atoms/Cl-statisoatom/",
        "Mo-stat_iso_atom": "Cl_iso_atoms/Cl-statisoatom/",
        "K-stat_iso_atom": "Cl_iso_atoms/Cl-statisoatom/",
        "Si-stat_iso_atom": "Cl_iso_atoms/Cl-statisoatom/",
        "Na-stat_iso_atom": "Cl_iso_atoms/Cl-statisoatom/",
    }

    # settings passed to fake_run_vasp; adjust these to check for certain INCAR settings
    fake_run_vasp_kwargs = {
        "Li-stat_iso_atom": {
            "incar_settings": ["NSW"],
            "check_inputs": ["incar", "kpoints"],
        },
        "Cl-stat_iso_atom": {
            "incar_settings": ["NSW"],
            "check_inputs": ["incar", "kpoints"],
        },
        "C-stat_iso_atom": {
            "incar_settings": ["NSW"],
            "check_inputs": ["incar", "kpoints"],
        },
        "Mo-stat_iso_atom": {
            "incar_settings": ["NSW"],
            "check_inputs": ["incar", "kpoints"],
        },
        "K-stat_iso_atom": {
            "incar_settings": ["NSW"],
            "check_inputs": ["incar", "kpoints"],
        },
        "Si-stat_iso_atom": {
            "incar_settings": ["NSW"],
            "check_inputs": ["incar", "kpoints"],
        },
        "Na-stat_iso_atom": {
            "incar_settings": ["NSW"],
            "check_inputs": ["incar", "kpoints"],
        },
    }

    # automatically use fake VASP and write POTCAR.spec during the test
    mock_vasp(ref_paths, fake_run_vasp_kwargs)
    isolated_atom = get_iso_atom(structure_list, IsoAtomStaticMaker())

    # run the flow or job and ensure that it finished running successfully
    responses = run_locally(isolated_atom, create_folders=True, ensure_success=True)

    assert (
            "[Element Li, Element C, Element Mo, Element Na, Element Si, Element Cl, Element K]"
            == f"{responses[isolated_atom.output.uuid][2].output['species']}"
    )
    assert (
            "Li"
            and "C"
            and "Mo"
            and "Na"
            and "Si"
            and "Cl"
            and "K" in f"{responses[isolated_atom.output.uuid][2].output['species']}"
    )


def test_dft_task_doc(
        vasp_test_dir,
        mock_vasp,
        test_dir,
        memory_jobstore,
        relax_maker,
        ref_paths,
        fake_run_vasp_kwargs,
        clean_dir
):
    path_to_struct = vasp_test_dir / "dft_ml_data_generation" / "POSCAR"
    structure = Structure.from_file(path_to_struct)

    dft_phonon_workflow = dft_phonopy_gen_data(structure=structure, mp_id="test", displacements=[0.01], symprec=0.1,
                                               phonon_displacement_maker=TightDFTStaticMaker(),
                                               phonon_bulk_relax_maker=relax_maker,
                                               phonon_static_energy_maker=None,
                                               supercell_settings={"min_length": 10, "min_atoms": 20})

    # automatically use fake VASP and write POTCAR.spec during the test
    mock_vasp(ref_paths, fake_run_vasp_kwargs)

    # run the flow or job and ensure that it finished running successfully
    _ = run_locally(
        dft_phonon_workflow,
        create_folders=True,
        ensure_success=True,
        store=memory_jobstore,
    )

    # check for DFT phonon doc
    assert isinstance(
        dft_phonon_workflow.output.resolve(store=memory_jobstore)["phonon_data"]["001"],
        PhononBSDOSDoc,
    )


def test_dft_phonopy_gen_data_manual_supercell_matrix(
        vasp_test_dir,
        mock_vasp,
        memory_jobstore,
        relax_maker,
<<<<<<< HEAD
        ref_paths_check_sc_mat,
        fake_run_vasp_kwargs,
=======
        static_energy_maker,
>>>>>>> 9a8e9a7a
        clean_dir
):
    path_to_struct = vasp_test_dir / "dft_ml_data_generation" / "POSCAR"
    structure = Structure.from_file(path_to_struct)

    supercell_settings = {
        "test": {
            "supercell_matrix": [[1, 0, 0], [0, 1, 0], [0, 0, 1]]
        },
        "min_length": 1,
        "max_length": 25,
        "min_atoms": 2
    }

    dft_phonon_workflow = dft_phonopy_gen_data(structure=structure, mp_id="test", displacements=[0.01], symprec=0.1,
                                               phonon_displacement_maker=TightDFTStaticMaker(),
                                               phonon_bulk_relax_maker=relax_maker,
                                               phonon_static_energy_maker=None,
                                               supercell_settings=supercell_settings)

    # automatically use fake VASP and write POTCAR.spec during the test
    ref_paths_manual_sc = {
        "dft tight relax 1": "dft_ml_data_generation/manual_sc/tight_relax_1/",
        "dft tight relax 2": "dft_ml_data_generation/manual_sc/tight_relax_2/",
        "dft static": "dft_ml_data_generation/manual_sc/static/",
        "dft phonon static 1/2": "dft_ml_data_generation/manual_sc/phonon_static_1/",
        "dft phonon static 2/2": "dft_ml_data_generation/manual_sc/phonon_static_2/",
    }

    fake_run_vasp_manual_sc_kwargs = {
        "dft tight relax 1": {"incar_settings": ["NSW", "ISMEAR"]},
        "dft tight relax 2": {"incar_settings": ["NSW", "ISMEAR"]},
        "dft static": {"incar_settings": ["NSW", "ISMEAR"],
                       "check_inputs": ["incar", "poscar", "potcar"]},
        "dft phonon static 1/2": {"incar_settings": ["NSW"],
                                  "check_inputs": ["incar", "poscar", "potcar"]},
        "dft phonon static 2/2": {"incar_settings": ["NSW"],
                                  "check_inputs": ["incar", "poscar", "potcar"]},
    }

    mock_vasp(ref_paths_manual_sc, fake_run_vasp_manual_sc_kwargs)

    # run the flow or job and ensure that it finished running successfully
    _ = run_locally(
        dft_phonon_workflow,
        create_folders=True,
        ensure_success=True,
        store=memory_jobstore,
    )

    result_structure = dft_phonon_workflow.output.resolve(store=memory_jobstore)['phonon_data']['001'].structure
    assert result_structure.lattice.abc == pytest.approx(structure.lattice.abc, rel=0.005)


def test_dft_random_gen_data_manual_supercell_matrix(
        vasp_test_dir,
        mock_vasp,
        memory_jobstore,
        relax_maker,
        ref_paths_check_sc_mat,
        fake_run_vasp_kwargs,
        clean_dir
):
    from pathlib import Path
    from atomate2.utils.path import strip_hostname
    path_to_struct = vasp_test_dir / "dft_ml_data_generation" / "POSCAR"
    structure = Structure.from_file(path_to_struct)

    supercell_settings = {
        "test": {
            "supercell_matrix": [[1, 0, 0], [0, 1, 0], [0, 0, 1]]
        },
        "min_length": 1,
        "max_length": 25,
        "min_atoms": 2
    }

    dft_rattled_workflow = dft_random_gen_data(structure=structure, mp_id="test",
                                               volume_custom_scale_factors=[0.95, 1.0, 1.05],
                                               displacement_maker=TightDFTStaticMaker(),
                                               rattled_bulk_relax_maker=relax_maker,
                                               supercell_settings=supercell_settings)

    # automatically use fake VASP and write POTCAR.spec during the test
    mock_vasp(ref_paths_check_sc_mat, fake_run_vasp_kwargs)

    # run the flow or job and ensure that it finished running successfully
    _ = run_locally(
        dft_rattled_workflow,
        create_folders=True,
        ensure_success=True,
        store=memory_jobstore,
    )

    for path in dft_rattled_workflow.output.resolve(store=memory_jobstore)['rattled_dir'][0]:
        result_structure = Structure.from_file(Path(strip_hostname(path)).joinpath("POSCAR.gz"))
        assert result_structure.lattice.abc == pytest.approx(structure.lattice.abc, rel=0.05)
        # high rel error because of volume scaling<|MERGE_RESOLUTION|>--- conflicted
+++ resolved
@@ -305,12 +305,8 @@
         mock_vasp,
         memory_jobstore,
         relax_maker,
-<<<<<<< HEAD
         ref_paths_check_sc_mat,
         fake_run_vasp_kwargs,
-=======
-        static_energy_maker,
->>>>>>> 9a8e9a7a
         clean_dir
 ):
     path_to_struct = vasp_test_dir / "dft_ml_data_generation" / "POSCAR"
